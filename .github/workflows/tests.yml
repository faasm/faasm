--- conflicted
+++ resolved
@@ -316,20 +316,6 @@
         uses: faasm/conan-cache-action@v1
         with:
           directory: ${{ github.workspace }}
-<<<<<<< HEAD
-      - name: "Update faabric submodule"
-        run: git submodule update --init faabric
-      - name: "Update cpp client submodule"
-        run: git submodule update --init clients/cpp
-      - name: Print commit information
-        run: |
-          echo pwd: $(pwd)
-          echo Faasm commits tested:
-          git log --oneline -n 5
-          echo Faabric commits tested:
-          git log --oneline -n 5 faabric
-=======
->>>>>>> c9987012
       # Cache contains architecture-specific machine code
       - name: "Get CPU model name"
         run: echo "CPU_MODEL=$(./bin/print_cpu.sh)" >> $GITHUB_ENV
