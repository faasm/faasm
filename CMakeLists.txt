cmake_minimum_required(VERSION 3.13.0)
project(faasm)

# Optional functionality
option(FAASM_STATIC_LIBS "Statically link Faasm libs" ON)
option(FAASM_SGX_SUPPORT "Add support for SGX" OFF)

option(FAASM_SELF_TRACING "Turn on system tracing using the logger" OFF)
option(FAASM_OPENMP_TRACING "Trace OpenMP forks in Redis" OFF)
option(FAASM_PERF_PROFILING "Turn on profiling features as described in debugging.md" OFF)

# Top-level CMake config
set(CMAKE_CXX_FLAGS_DEBUG "-g")
set(CMAKE_CXX_STANDARD 17)
set(CMAKE_CXX_STANDARD_REQUIRED ON)
set(CMAKE_CXX_EXTENSIONS OFF)

# Faasm directories
set(FAASM_SOURCE_DIR ${CMAKE_CURRENT_LIST_DIR}/src)
set(FAASM_INCLUDE_DIR ${CMAKE_CURRENT_LIST_DIR}/include)
set(FAASM_LIB_CPP_DIR ${CMAKE_CURRENT_LIST_DIR}/libs/cpp)
set(FAASM_LIB_FAASMP_DIR ${CMAKE_CURRENT_LIST_DIR}/libs/faasmp)
set(FAASM_PYTHON_LIB_DIR ${CMAKE_CURRENT_LIST_DIR}/libs/pyinit)
set(FAASM_WAVM_SOURCE_DIR ${CMAKE_CURRENT_LIST_DIR}/third-party/WAVM/Lib)
set(FAASM_WAMR_ROOT_DIR ${CMAKE_CURRENT_LIST_DIR}/third-party/wamr)
set(FAASM_FAABRIC_ROOT_DIR ${CMAKE_CURRENT_LIST_DIR}/third-party/faabric)

# SGX configuration
if (FAASM_SGX_SUPPORT)
    # SGX includes
    set(SGX_SDK_PATH /opt/intel/sgxsdk)
    include_directories(${SGX_SDK_PATH}/include)

    # Switch off Werror only when in SGX mode
    set(CMAKE_CXX_FLAGS "-Wall")

    # Set up SGX definitions
    add_definitions(-DFAASM_SGX=1 -DFAASM_SGX_FUNC_SUFFIX="_sgx_wamr")
    set(SGX_SIM_MODE 1)

    if (SGX_SIM_MODE)
        add_definitions(-DSGX_SIM_MODE=1)
    elseif ()
        add_definitions(-DSGX_SIM_MODE=0)
    endif ()
else ()
    set(CMAKE_CXX_FLAGS "-Wall -Werror")
endif ()

# ----------------------------------------
# WAMR configuration
# ----------------------------------------

# See https://github.com/bytecodealliance/wasm-micro-runtime/blob/main/doc/build_wamr.md
set(WAMR_ROOT_DIR ${CMAKE_CURRENT_LIST_DIR}/third-party/wamr)
set(WAMR_SHARED_DIR ${WAMR_ROOT_DIR}/core/shared)
set(WAMR_IWASM_DIR ${WAMR_ROOT_DIR}/core/iwasm)
set(WAMR_BUILD_TARGET X86_64)
set(WAMR_NO_LLVM_IMPORT ON)
add_definitions(-DBUILD_TARGET_X86_64)

# Enable ASM
enable_language(ASM)

# WAMR includes
include_directories(
        ${WAMR_SHARED_DIR}/include
        ${WAMR_SHARED_DIR}/utils
        ${WAMR_IWASM_DIR}/include
        ${WAMR_IWASM_DIR}/common
)

# WAMR platform header, will break SGX build to include normal linux header
if(FAASM_SGX_SUPPORT)
else()
    include_directories(${WAMR_SHARED_DIR}/platform/linux/)
endif()

# Library type (for shared libraries)
if (FAASM_STATIC_LIBS)
    function(faasm_public_lib lib_name lib_deps)
        add_library(${lib_name} STATIC ${lib_deps})
    endfunction()
    function(faasm_private_lib lib_name lib_deps)
        add_library(${lib_name} STATIC ${lib_deps})
    endfunction()
else ()
    function(faasm_public_lib lib_name lib_deps)
        add_library(${lib_name} SHARED ${lib_deps})
    endfunction()
    function(faasm_private_lib lib_name lib_deps)
        add_library(${lib_name} STATIC ${lib_deps})
        target_compile_options(${lib_name} PRIVATE "-fPIC")
    endfunction()
endif ()

# Switch on WAVM stack traces
set(WAVM_ENABLE_UNWIND ON CACHE BOOL "WAVM unwind")

# Stops WAVM compilation complaining
add_definitions(-DDLL_EXPORT=)
add_definitions(-DDLL_IMPORT=)

# Faasm profiling
if (${FAASM_SELF_TRACING})
    message("-- Activated FAASM tracing")
    add_definitions(-DTRACE_ALL=1)
endif ()

if (${FAASM_OPENMP_TRACING})
    add_definitions(-DOPENMP_FORK_REDIS_TRACE=1)
endif ()

# LLVM config
if (${FAASM_PERF_PROFILING})
    # In accordance with bin/build_llvm_perf.sh and LLVM version for WAVM
    set(LLVM_DIR /usr/local/code/llvm-perf/build/lib/cmake/llvm)
    message(STATUS "Using custom LLVM at ${LLVM_DIR} for profiling")
    find_package(LLVM REQUIRED CONFIG NO_DEFAULT_PATH)

    set(WAVM_PERF_LIBS 1)
    add_definitions(-DWAVM_PERF_EVENTS=1)
else ()
    find_package(LLVM REQUIRED CONFIG)
endif ()

message(STATUS "Found LLVM ${LLVM_PACKAGE_VERSION}")
include_directories(${LLVM_INCLUDE_DIRS})
add_definitions(${LLVM_DEFINITIONS})

# Output directories
set(CMAKE_ARCHIVE_OUTPUT_DIRECTORY ${CMAKE_BINARY_DIR}/lib)
set(CMAKE_LIBRARY_OUTPUT_DIRECTORY ${CMAKE_BINARY_DIR}/lib)
set(CMAKE_RUNTIME_OUTPUT_DIRECTORY ${CMAKE_BINARY_DIR}/bin)

# Include directories
include_directories(
        ${FAASM_INCLUDE_DIR}
        ${FAASM_LIB_CPP_DIR}
        ${FAASM_LIB_FAASMP_DIR}
        ${FAASM_PYTHON_LIB_DIR}
        ${FAASM_FAABRIC_ROOT_DIR}/include
        ${CMAKE_CURRENT_BINARY_DIR}/third-party/faabric/src # Required for protobuf
)

<<<<<<< HEAD
# Directories common to all builds
add_subdirectory(third-party/faabric)
add_subdirectory(libs/cpp)
add_subdirectory(libs/faasmp)
add_subdirectory(src/emulator)
=======
if (FAASM_BUILD_TYPE STREQUAL "native-tools")
    # ------------------
    # Native tools for porting code
    # ------------------

    message(STATUS "Running native tools build")

    add_subdirectory(libs/cpp)
    add_subdirectory(libs/faasmp)
    add_subdirectory(libs/faasmpi)
    add_subdirectory(src/emulator)
    add_subdirectory(src/proto)
    add_subdirectory(src/redis)
    add_subdirectory(src/scheduler)
    add_subdirectory(src/state)
    add_subdirectory(src/util)
>>>>>>> 6684029f

if (FAASM_BUILD_TYPE STREQUAL "native-tools")
    # Ignore the rest if just doing a native tools build
else ()
    # WAVM
    add_subdirectory(third-party/WAVM)

    # Faasm functions
    add_subdirectory(func)

    # Faasm libraries
    add_subdirectory(libs/pyinit)
    add_subdirectory(libs/rust)

    # Faasm runtime
    add_subdirectory(src/endpoint)
    add_subdirectory(src/faaslet)
    add_subdirectory(src/ir_cache)
    add_subdirectory(src/module_cache)
    add_subdirectory(src/runner)
    add_subdirectory(src/storage)
    add_subdirectory(src/system)
    add_subdirectory(src/upload)
    add_subdirectory(src/wasm)
    add_subdirectory(src/wavm)

    # SGX
    if (FAASM_SGX_SUPPORT)
        add_subdirectory(src/sgx_wamr)
        add_subdirectory(src/sgx)
    else()
        add_subdirectory(src/wamr)
    endif ()

    # Tests
#    add_library(catch INTERFACE)
    add_subdirectory(tests/test)
    add_subdirectory(tests/utils)
endif ()<|MERGE_RESOLUTION|>--- conflicted
+++ resolved
@@ -143,30 +143,11 @@
         ${CMAKE_CURRENT_BINARY_DIR}/third-party/faabric/src # Required for protobuf
 )
 
-<<<<<<< HEAD
 # Directories common to all builds
 add_subdirectory(third-party/faabric)
 add_subdirectory(libs/cpp)
 add_subdirectory(libs/faasmp)
 add_subdirectory(src/emulator)
-=======
-if (FAASM_BUILD_TYPE STREQUAL "native-tools")
-    # ------------------
-    # Native tools for porting code
-    # ------------------
-
-    message(STATUS "Running native tools build")
-
-    add_subdirectory(libs/cpp)
-    add_subdirectory(libs/faasmp)
-    add_subdirectory(libs/faasmpi)
-    add_subdirectory(src/emulator)
-    add_subdirectory(src/proto)
-    add_subdirectory(src/redis)
-    add_subdirectory(src/scheduler)
-    add_subdirectory(src/state)
-    add_subdirectory(src/util)
->>>>>>> 6684029f
 
 if (FAASM_BUILD_TYPE STREQUAL "native-tools")
     # Ignore the rest if just doing a native tools build
@@ -202,7 +183,6 @@
     endif ()
 
     # Tests
-#    add_library(catch INTERFACE)
     add_subdirectory(tests/test)
     add_subdirectory(tests/utils)
 endif ()