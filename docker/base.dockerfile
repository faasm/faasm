# Stages to extract toolchain and sysroot
<<<<<<< HEAD
FROM faasm/cpp-sysroot:0.0.13 as sysroot
FROM faasm/cpython:0.0.9 as cpython
=======
FROM faasm/cpp-sysroot:0.0.16 as sysroot
FROM faasm/cpython:0.0.7 as cpython
>>>>>>> a65124ee

# Import from SGX container
FROM faasm/sgx:0.5.3 as sgx

# Note - we don't often rebuild cpp-root so this dep may be behind
FROM faasm/cpp-root:0.5.1
ARG FAASM_VERSION

# Flag to say we're in a container
ENV FAASM_DOCKER="on"

# Copy Faasm toolchain
COPY --from=sysroot /usr/local/faasm /usr/local/faasm

# Copy Python outputs 
# TODO - copy these into the toolchain as part of the cpython container build
COPY --from=cpython /usr/local/faasm/runtime_root /usr/local/faasm/runtime_root
COPY --from=cpython \
    /code/faasm-cpython/third-party/cpython/install/wasm/lib/libpython3.8.a \
    /usr/local/faasm/llvm-sysroot/lib/wasm32-wasi/libpython3.8.a
COPY --from=cpython \
    /code/faasm-cpython/third-party/cpython/install/wasm/include/python3.8 \
    /usr/local/faasm/llvm-sysroot/include/python3.8

# Set up SGX SDK
COPY --from=sgx /opt/intel /opt/intel
RUN apt install -y nasm

# Check out code (clean beforehand just in case)
WORKDIR /usr/local/code
RUN rm -rf faasm
RUN git clone \
    -b v${FAASM_VERSION} \
    https://github.com/faasm/faasm
WORKDIR /usr/local/code/faasm

# Set up runtime filesystem
WORKDIR /usr/local/code/faasm/ansible
ENV USER=root
RUN ansible-playbook runtime_fs.yml

# Out of tree build
WORKDIR /build/faasm

# Build the basics here to set up the CMake build
RUN cmake \
    -GNinja \
    -DCMAKE_CXX_COMPILER=/usr/bin/clang++-10 \
    -DCMAKE_C_COMPILER=/usr/bin/clang-10 \
    -DCMAKE_BUILD_TYPE=Release \
    /usr/local/code/faasm

RUN cmake --build . --target tests
RUN cmake --build . --target simple_runner
RUN cmake --build . --target func_runner
RUN cmake --build . --target codegen_func
RUN cmake --build . --target codegen_shared_obj<|MERGE_RESOLUTION|>--- conflicted
+++ resolved
@@ -1,11 +1,6 @@
 # Stages to extract toolchain and sysroot
-<<<<<<< HEAD
-FROM faasm/cpp-sysroot:0.0.13 as sysroot
+FROM faasm/cpp-sysroot:0.0.16 as sysroot
 FROM faasm/cpython:0.0.9 as cpython
-=======
-FROM faasm/cpp-sysroot:0.0.16 as sysroot
-FROM faasm/cpython:0.0.7 as cpython
->>>>>>> a65124ee
 
 # Import from SGX container
 FROM faasm/sgx:0.5.3 as sgx
