--- conflicted
+++ resolved
@@ -1,14 +1,9 @@
 # Stages to extract toolchain and sysroot
-<<<<<<< HEAD
-FROM faasm/sysroot:0.0.10 as sysroot
-FROM faasm/cpython:0.0.6 as cpython
+FROM faasm/sysroot:0.0.10 as sysoort
+FROM faasm/cpython:0.0.7 as cpython
 
 # Import from SGX container
-FROM faasm/sgx:0.5.0 as sgx
-=======
-FROM faasm/sysroot:0.0.10
-FROM faasm/cpython:0.0.7
->>>>>>> 56f40b8a
+FROM faasm/sgx:0.5.2 as sgx
 
 # Note - we don't often rebuild cpp-root so this dep may be behind
 FROM faasm/cpp-root:0.5.1
