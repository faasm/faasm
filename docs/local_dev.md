--- conflicted
+++ resolved
@@ -14,11 +14,6 @@
 - Clang, not GCC
 
 All scripted CMake builds also use Ninja, so it's safest to use that too.
-
-If you want to use the sgx-wamr implementation, then you have to install nasm
-```
-sudo apt-get install nasm
-```
 
 This means your CMake commands will look something like:
 
@@ -186,13 +181,8 @@
 mkdir build 
 cd build
 cmake -GNinja \
-<<<<<<< HEAD
-  -DCMAKE_C_COMPILER=/usr/bin/clang \
-  -DCMAKE_CXX_COMPILER=/usr/bin/clang++ \
-=======
   -DCMAKE_C_COMPILER=/usr/bin/clang-10 \
   -DCMAKE_CXX_COMPILER=/usr/bin/clang++-10 \
->>>>>>> 6716907c
   .. 
 
 # Build upload and simple_runner and codegen function
