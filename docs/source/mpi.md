--- conflicted
+++ resolved
@@ -17,28 +17,6 @@
 inv invoke mpi hellompi
 ```
 
-<<<<<<< HEAD
-=======
-## Running code locally
-
-To install the latest Open MPI locally you can use the following Ansible
-playbook:
-
-```
-cd ansible
-ansible-playbook openmpi.yml --ask-become-pass
-```
-
-This installs it to `/usr/local/faasm/openmpi`.
-
-Once you've built a native executable linked against this, you can then use
-`mpirun` on the binary e.g.
-
-```
-/usr/local/faasm/openmpi/bin/mpirun -n 2 <your native mpi func>
-```
-
->>>>>>> 3a948bc3
 ## Extending the Faasm MPI implementation
 
 The MPI interface declarations live in the [`libfaasmpi`
