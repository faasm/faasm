from faasmcli.util.env import PROJ_ROOT
from faasmcli.util.config import get_faasm_config
from faasmcli.util.version import get_version
from faasmtools.docker import ACR_NAME
from github import Github
from invoke import task
from os.path import join
from subprocess import run, PIPE, STDOUT

REPO_NAME = "faasm/faasm"

VERSIONED_FILES = {
    "faasm": [".env", "VERSION"],
    "faabric": [
        ".env",
        ".github/workflows/tests.yml",
<<<<<<< HEAD
        "deploy/k8s-common/planner.yml",
=======
        "./deploy/k8s-common/planner.yml",
>>>>>>> 2397ac2a
    ],
    "cpp": [".env", ".github/workflows/tests.yml"],
    "python": [".env", ".github/workflows/tests.yml"],
}

VERSIONED_DIRS = [
    join(PROJ_ROOT, ".github"),
    join(PROJ_ROOT, "deploy"),
]


def _tag_name(version):
    return "v{}".format(version)


def _get_tag():
    faasm_ver = get_version()
    tag_name = _tag_name(faasm_ver)
    return tag_name


def _get_current_branch_name():
    branch_out = run(
        "git rev-parse --abbrev-ref HEAD",
        shell=True,
        stdout=PIPE,
        stderr=STDOUT,
    )

    branch_name = branch_out.stdout.decode()
    branch_name = branch_name.strip()
    return branch_name


def _get_release():
    r = _get_repo()
    rels = r.get_releases()

    return rels[0]


def _get_github_instance():
    conf = get_faasm_config()

    if not conf.has_section("Github") or not conf.has_option(
        "Github", "access_token"
    ):
        print("Must set up Github config with access token")

    token = conf["Github"]["access_token"]
    g = Github(token)
    return g


def _get_repo():
    g = _get_github_instance()
    return g.get_repo(REPO_NAME)


def _create_tag(tag_name, force=False):
    # Create the tag
    run(
        "git tag {} {}".format("--force" if force else "", tag_name),
        shell=True,
        check=True,
        cwd=PROJ_ROOT,
    )

    # Push tag
    run(
        "git push {} origin {}".format("--force" if force else "", tag_name),
        shell=True,
        check=True,
        cwd=PROJ_ROOT,
    )


@task
def bump(ctx, ver=None, python=False, cpp=False, faabric=False):
    """
    Increase the version (defaults to bumping a single minor version)
    """
    bump_faasm_ver = (not python) and (not cpp) and (not faabric)
    if bump_faasm_ver:
        old_ver = get_version()
        if ver:
            new_ver = ver
        else:
            # Just bump the last minor version part
            new_ver_parts = old_ver.split(".")
            new_ver_minor = int(new_ver_parts[-1]) + 1
            new_ver_parts[-1] = str(new_ver_minor)
            new_ver = ".".join(new_ver_parts)

        # Replace version in all files
        for f in VERSIONED_FILES["faasm"]:
            sed_cmd = "sed -i 's/{}/{}/g' {}".format(old_ver, new_ver, f)
            run(sed_cmd, shell=True, check=True)

        # Replace version in dirs (only for faasm)
        for d in VERSIONED_DIRS:
            sed_cmd = [
                "find {}".format(d),
                "-type f",
                "-exec sed -i -e 's/{}/{}/g'".format(old_ver, new_ver),
                "{} \\;",
            ]
            sed_cmd = " ".join(sed_cmd)
            print(sed_cmd)

            run(sed_cmd, shell=True, check=True)
    else:
        # The python and cpp versions might be the same, so we need to be more
        # careful when we increment each of them to make sure we only increment
        # the version of the client we are interested in
        if python:
            old_ver, new_ver = get_version("python")
            strings_to_check = [
                r"{}\/cpython:".format(ACR_NAME),
                "PYTHON_VERSION=",
            ]
            for f in VERSIONED_FILES["python"]:
                for string in strings_to_check:
                    sed_cmd = "sed -i 's/{}{}/{}{}/g' {}".format(
                        string, old_ver, string, new_ver, f
                    )
                    print(sed_cmd)
                    run(sed_cmd, shell=True, check=True)
        if cpp:
            old_ver, new_ver = get_version("cpp")
            strings_to_check = [
                r"{}\/cpp-sysroot:".format(ACR_NAME),
                "CPP_VERSION=",
            ]
            for f in VERSIONED_FILES["python"]:
                for string in strings_to_check:
                    sed_cmd = "sed -i 's/{}{}/{}{}/g' {}".format(
                        string, old_ver, string, new_ver, f
                    )
                    print(sed_cmd)
                    run(sed_cmd, shell=True, check=True)
        if faabric:
            old_ver, new_ver = get_version("faabric")
            strings_to_check = [
                r"{}\/planner:".format(ACR_NAME),
                "FAABRIC_VERSION=",
            ]
<<<<<<< HEAD
            for f in VERSIONED_FILES["python"]:
=======
            for f in VERSIONED_FILES["faabric"]:
>>>>>>> 2397ac2a
                for string in strings_to_check:
                    sed_cmd = "sed -i 's/{}{}/{}{}/g' {}".format(
                        string, old_ver, string, new_ver, f
                    )
                    print(sed_cmd)
                    run(sed_cmd, shell=True, check=True)


@task
def tag(ctx, force=False):
    """
    Tags the latest commit on the current branch
    """
    # Work out the tag name
    tag_name = _get_tag()
    branch_name = _get_current_branch_name()

    # Create a tag from the current branch
    print(
        "Creating tag {} from current branch {}".format(tag_name, branch_name)
    )

    _create_tag(tag_name, force=force)


def get_release_body():
    """
    Generate body for release with detailed changelog
    """
    git_cmd = (
        "git log --pretty=format:'%d,%s,%as' {}...v{}".format(
            _get_release().tag_name, get_version()
        ),
    )
    commits = (
        run(git_cmd, shell=True, capture_output=True, cwd=PROJ_ROOT)
        .stdout.decode("utf-8")
        .split("\n")
    )
    body = "Here is what has changed since last release:\n"

    def make_tag_header(body, tag, date):
        tag = tag.split(" ")[2][:-1]
        body += "\n## [{}] - {}\n".format(tag, date)
        return body

    def get_commit_parts(commit):
        first_comma = commit.find(",")
        last_comma = commit.rfind(",")
        tag_end = first_comma
        msg_start = first_comma + 1
        msg_end = last_comma
        date_start = last_comma + 1
        tag = commit[0:tag_end]
        msg = commit[msg_start:msg_end]
        date = commit[date_start:]
        return tag, msg, date

    for commit in commits:
        tag, msg, date = get_commit_parts(commit)
        if tag:
            body = make_tag_header(body, tag, date)
        body += "* {}\n".format(msg)
    return body.strip()


@task
def create_release(ctx):
    """
    Create a draft release on Github
    """
    # Work out the tag
    faasm_ver = get_version()
    tag_name = _tag_name(faasm_ver)

    # Create a release in github from this tag
    r = _get_repo()
    r.create_git_release(
        tag_name,
        "Faasm {}".format(faasm_ver),
        get_release_body(),
        draft=True,
    )


@task
def publish_release(ctx):
    """
    Publish the draft release
    """
    rel = _get_release()
    rel.update_release(rel.title, rel.raw_data["body"], draft=False)


@task
def check_submodule_branch(ctx):
    """
    Check that the commit for each submodule is a commit in the main branch
    """
    submodules = ["faabric", "clients/cpp", "clients/python"]
    # First, work out what commit each submodule points to
    git_cmd = "git submodule status"
    sub_status = (
        run(git_cmd, shell=True, capture_output=True, cwd=PROJ_ROOT)
        .stdout.decode("utf-8")
        .split("\n")
    )

    # Then, for each submodule, check if the pointed-to commit is an ancestor
    # of the commit tagged with `main`
    for submodule in submodules:
        pointed_to_commit = [
            line.split(" ") for line in sub_status if submodule in line
        ][0]
        pointed_to_commit = [word for word in pointed_to_commit if word][0]
        print(submodule, pointed_to_commit)

        git_ancestor_cmd = "git merge-base --is-ancestor {} main".format(
            pointed_to_commit
        )
        ret_code = run(
            git_ancestor_cmd, shell=True, cwd=join(PROJ_ROOT, submodule)
        ).returncode
        if ret_code != 0:
            print(
                "ERROR: submodule {} points to a dangling commit ({})".format(
                    submodule, pointed_to_commit
                )
            )
            raise RuntimeError("Submodule pointing to dangling commit")<|MERGE_RESOLUTION|>--- conflicted
+++ resolved
@@ -14,11 +14,7 @@
     "faabric": [
         ".env",
         ".github/workflows/tests.yml",
-<<<<<<< HEAD
-        "deploy/k8s-common/planner.yml",
-=======
         "./deploy/k8s-common/planner.yml",
->>>>>>> 2397ac2a
     ],
     "cpp": [".env", ".github/workflows/tests.yml"],
     "python": [".env", ".github/workflows/tests.yml"],
@@ -166,11 +162,7 @@
                 r"{}\/planner:".format(ACR_NAME),
                 "FAABRIC_VERSION=",
             ]
-<<<<<<< HEAD
-            for f in VERSIONED_FILES["python"]:
-=======
             for f in VERSIONED_FILES["faabric"]:
->>>>>>> 2397ac2a
                 for string in strings_to_check:
                     sed_cmd = "sed -i 's/{}{}/{}{}/g' {}".format(
                         string, old_ver, string, new_ver, f
