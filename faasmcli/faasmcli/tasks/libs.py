from os import makedirs
from os.path import exists
from os.path import join
from subprocess import run

from invoke import task

from faasmcli.util.codegen import find_codegen_shared_lib
from faasmtools.build import CMAKE_TOOLCHAIN_FILE, WASM_SYSROOT
from faasmcli.util.env import (
    PROJ_ROOT,
    FAASM_INSTALL_DIR,
    FAASM_RUNTIME_ROOT,
)
from faasmcli.util.files import clean_dir


@task
def toolchain(ctx, clean=False):
    """
    Compile and install all libs crucial to the toolchain
    """
<<<<<<< HEAD
    eigen_copy(ctx)  # eigen(ctx)

=======
>>>>>>> b22a4bde
    faasm(ctx, clean=clean)
    faasmp(ctx, clean=clean)
    faasmpi(ctx, clean=clean)

    fake(ctx, clean=clean)
    pyinit(ctx, clean=clean)
    rust(ctx, clean=clean)


@task
def native(ctx, clean=False):
    """
    Compile and install Faasm native tools
    """
    if not exists(FAASM_INSTALL_DIR):
        makedirs(FAASM_INSTALL_DIR)

    build_dir = join(PROJ_ROOT, "build", "native_tools")
    clean_dir(build_dir, clean)

    build_cmd = [
        "cmake",
        "-GNinja",
        "-DCMAKE_CXX_COMPILER=/usr/bin/clang++-10",
        "-DCMAKE_C_COMPILER=/usr/bin/clang-10",
        "-DFAASM_BUILD_TYPE=native-tools",
        "-DFAASM_STATIC_LIBS=OFF",
        "-DFAABRIC_BUILD_TESTS=OFF",
        "-DCMAKE_BUILD_TYPE=Release",
        "-DCMAKE_INSTALL_PREFIX={}".format(FAASM_INSTALL_DIR),
        PROJ_ROOT,
    ]

    build_cmd_str = " ".join(build_cmd)
    print(build_cmd_str)

    run(build_cmd_str, shell=True, cwd=build_dir, check=True)
    run("ninja", shell=True, cwd=build_dir, check=True)
    run("sudo ninja install", shell=True, cwd=build_dir, check=True)


def _build_faasm_lib(dir_name, clean, verbose, target=None):
    work_dir = join(PROJ_ROOT, dir_name)
    build_dir = join(PROJ_ROOT, "build", dir_name)

    clean_dir(build_dir, clean)

    build_cmd = [
        "cmake",
        "-GNinja",
        "-DFAASM_BUILD_TYPE=wasm",
        "-DCMAKE_BUILD_TYPE=Release",
        "-DCMAKE_TOOLCHAIN_FILE={}".format(CMAKE_TOOLCHAIN_FILE),
        work_dir,
    ]

    build_cmd_str = " ".join(build_cmd)
    print(build_cmd_str)

    run(build_cmd_str, shell=True, cwd=build_dir, check=True)

    build_cmd = ["ninja", target if target else ""]

    run(" ".join(build_cmd), shell=True, cwd=build_dir, check=True)
    run("ninja install", shell=True, cwd=build_dir, check=True)


@task
def faasm(ctx, clean=False, verbose=False):
    """
    Compile and install the Faasm library
    """
    _build_faasm_lib("libs/cpp", clean, verbose)


@task
def faasmp(ctx, clean=False, verbose=False):
    """
    Compile and install the Faasm OpenMP library
    """
    _build_faasm_lib("libs/faasmp", clean, verbose)


@task
def faasmpi(ctx, clean=False, verbose=False):
    """
    Compile and install the Faasm MPI library
    """
    _build_faasm_lib("libs/faasmpi", clean, verbose)


@task
def rust(ctx, clean=False, verbose=False):
    """
    Install Rust library
    """
    _build_faasm_lib("libs/rust", clean, verbose)


@task
def pyinit(ctx, clean=False, verbose=False):
    """
    Install pyinit library
    """
    _build_faasm_lib("libs/pyinit", clean, verbose)


@task
def fake(ctx, clean=False):
    """
    Compile and install the fake library used for testing
    """
    work_dir = join(PROJ_ROOT, "func", "dynlink")
    build_dir = join(PROJ_ROOT, "build", "libfake")

    clean_dir(build_dir, clean)

    build_cmd = [
        "cmake",
        "-GNinja",
        "-DFAASM_BUILD_SHARED=ON",
        "-DFAASM_BUILD_TYPE=wasm",
        "-DCMAKE_TOOLCHAIN_FILE={}".format(CMAKE_TOOLCHAIN_FILE),
        "-DCMAKE_BUILD_TYPE=Release",
        "-DCMAKE_INSTALL_PREFIX={}".format(WASM_SYSROOT),
        work_dir,
    ]

    run(" ".join(build_cmd), shell=True, cwd=build_dir, check=True)
    run("ninja", shell=True, cwd=build_dir, check=True)
    run("ninja install", shell=True, cwd=build_dir, check=True)

    # Copy shared object into place
    sysroot_files = join(WASM_SYSROOT, "lib", "wasm32-wasi", "libfake*.so")

    runtime_lib_dir = join(FAASM_RUNTIME_ROOT, "lib")
    if not exists(runtime_lib_dir):
        makedirs(runtime_lib_dir)

    run(
        "cp {} {}".format(sysroot_files, runtime_lib_dir),
        shell=True,
        check=True,
    )

    # Run codegen
    shared_objs = [
        join(FAASM_RUNTIME_ROOT, "lib", "libfakeLibA.so"),
        join(FAASM_RUNTIME_ROOT, "lib", "libfakeLibB.so"),
    ]

    binary = find_codegen_shared_lib()

    for so in shared_objs:
        print("Running codegen for {}".format(so))
<<<<<<< HEAD
        run("{} {}".format(binary, so), shell=True, check=True)


@task
def eigen(ctx, verbose=False):
    """
    Compile and install Eigen
    """
    work_dir = join(THIRD_PARTY_DIR, "eigen")
    build_dir = join(PROJ_ROOT, "build", "eigen")

    if exists(build_dir):
        rmtree(build_dir)
    makedirs(build_dir)

    verbose_string = "VERBOSE=1" if verbose else ""

    cmd = [
        verbose_string,
        "cmake",
        "-DFAASM_BUILD_TYPE=wasm",
        "-DCMAKE_TOOLCHAIN_FILE={}".format(FAASM_TOOLCHAIN_FILE),
        "-DCMAKE_BUILD_TYPE=Release",
        "-DCMAKE_INSTALL_PREFIX={}".format(SYSROOT_INSTALL_PREFIX),
        work_dir,
    ]
    cmd_string = " ".join(cmd)

    run(cmd_string, shell=True, cwd=build_dir, check=True)

    run(
        "{} make install".format(verbose_string),
        shell=True,
        cwd=build_dir,
        check=True,
    )


@task
def eigen_copy(ctx, verbose=False):
    """
    Copy eigen's header files rather than recompile them (#321)
    """
    work_dir = join(THIRD_PARTY_DIR, "eigen")
    include_dir = join(SYSROOT_INSTALL_PREFIX, "include", "eigen3")

    if exists(include_dir):
        rmtree(include_dir)
    makedirs(include_dir)

    cmd = [
        "cp",
        "-r",
        "{}".format(join(work_dir, "Eigen")),
        "{}".format(join(work_dir, "unsupported")),
        include_dir,
    ]
    cmd_string = " ".join(cmd)

    run(cmd_string, shell=True, cwd=work_dir, check=True)
=======
        run("{} {}".format(binary, so), shell=True, check=True)
>>>>>>> b22a4bde
<|MERGE_RESOLUTION|>--- conflicted
+++ resolved
@@ -20,11 +20,6 @@
     """
     Compile and install all libs crucial to the toolchain
     """
-<<<<<<< HEAD
-    eigen_copy(ctx)  # eigen(ctx)
-
-=======
->>>>>>> b22a4bde
     faasm(ctx, clean=clean)
     faasmp(ctx, clean=clean)
     faasmpi(ctx, clean=clean)
@@ -180,67 +175,4 @@
 
     for so in shared_objs:
         print("Running codegen for {}".format(so))
-<<<<<<< HEAD
-        run("{} {}".format(binary, so), shell=True, check=True)
-
-
-@task
-def eigen(ctx, verbose=False):
-    """
-    Compile and install Eigen
-    """
-    work_dir = join(THIRD_PARTY_DIR, "eigen")
-    build_dir = join(PROJ_ROOT, "build", "eigen")
-
-    if exists(build_dir):
-        rmtree(build_dir)
-    makedirs(build_dir)
-
-    verbose_string = "VERBOSE=1" if verbose else ""
-
-    cmd = [
-        verbose_string,
-        "cmake",
-        "-DFAASM_BUILD_TYPE=wasm",
-        "-DCMAKE_TOOLCHAIN_FILE={}".format(FAASM_TOOLCHAIN_FILE),
-        "-DCMAKE_BUILD_TYPE=Release",
-        "-DCMAKE_INSTALL_PREFIX={}".format(SYSROOT_INSTALL_PREFIX),
-        work_dir,
-    ]
-    cmd_string = " ".join(cmd)
-
-    run(cmd_string, shell=True, cwd=build_dir, check=True)
-
-    run(
-        "{} make install".format(verbose_string),
-        shell=True,
-        cwd=build_dir,
-        check=True,
-    )
-
-
-@task
-def eigen_copy(ctx, verbose=False):
-    """
-    Copy eigen's header files rather than recompile them (#321)
-    """
-    work_dir = join(THIRD_PARTY_DIR, "eigen")
-    include_dir = join(SYSROOT_INSTALL_PREFIX, "include", "eigen3")
-
-    if exists(include_dir):
-        rmtree(include_dir)
-    makedirs(include_dir)
-
-    cmd = [
-        "cp",
-        "-r",
-        "{}".format(join(work_dir, "Eigen")),
-        "{}".format(join(work_dir, "unsupported")),
-        include_dir,
-    ]
-    cmd_string = " ".join(cmd)
-
-    run(cmd_string, shell=True, cwd=work_dir, check=True)
-=======
-        run("{} {}".format(binary, so), shell=True, check=True)
->>>>>>> b22a4bde
+        run("{} {}".format(binary, so), shell=True, check=True)