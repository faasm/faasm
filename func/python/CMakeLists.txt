set(FAASM_USER python)

# Normally we can rely on CMake to find the python libs, but when doing a
<<<<<<< HEAD
# wasm build we need to point to the wasm-built versions on the local machine
if(FAASM_BUILD_TYPE MATCHES "wasm")
    set(PYTHON_LIBRARIES "/usr/local/code/cpython-emscripten/installs/python-3.5.2/lib/libpython3.5.a")
    set(PYTHON_INCLUDE_DIRS "/usr/local/code/cpython-emscripten/installs/python-3.5.2/include/python3.5")
=======
# wasm build we need to be specific
if(FAASM_BUILD_TYPE STREQUAL "wasm")
    set(PYTHON_INCLUDE_DIRS "/toolchain/sysroot/include/python3.6")
    set(PYTHON_LIBRARIES "/toolchain/sysroot/lib/libpython3.6.a")
>>>>>>> 3a0a38cf
else()
    find_package(PythonLibs)
endif()

# Python headers
include_directories(${PYTHON_INCLUDE_DIRS})

faasm_func(py_hello py_hello.cpp)
target_link_libraries(py_hello ${PYTHON_LIBRARIES})
<|MERGE_RESOLUTION|>--- conflicted
+++ resolved
@@ -1,17 +1,10 @@
 set(FAASM_USER python)
 
 # Normally we can rely on CMake to find the python libs, but when doing a
-<<<<<<< HEAD
 # wasm build we need to point to the wasm-built versions on the local machine
-if(FAASM_BUILD_TYPE MATCHES "wasm")
+if(FAASM_BUILD_TYPE STREQUAL "wasm")
     set(PYTHON_LIBRARIES "/usr/local/code/cpython-emscripten/installs/python-3.5.2/lib/libpython3.5.a")
     set(PYTHON_INCLUDE_DIRS "/usr/local/code/cpython-emscripten/installs/python-3.5.2/include/python3.5")
-=======
-# wasm build we need to be specific
-if(FAASM_BUILD_TYPE STREQUAL "wasm")
-    set(PYTHON_INCLUDE_DIRS "/toolchain/sysroot/include/python3.6")
-    set(PYTHON_LIBRARIES "/toolchain/sysroot/lib/libpython3.6.a")
->>>>>>> 3a0a38cf
 else()
     find_package(PythonLibs)
 endif()
