--- conflicted
+++ resolved
@@ -40,13 +40,9 @@
         int maxFaaslets;
         int noScheduler;
         int maxInFlightRatio;
-<<<<<<< HEAD
-        int maxWorkersPerFunction;
+        int maxFaasletsPerFunction;
 
         // Threading
-=======
-        int maxFaasletsPerFunction;
->>>>>>> ed3663d7
         std::string threadMode;
         int ompThreadPoolSize;
 
