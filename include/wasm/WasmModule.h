#pragma once

#include <util/logging.h>
#include <state/State.h>
#include <proto/faasm.pb.h>

#include <exception>
#include <string>
#include <tuple>
#include <thread>
#include <mutex>

#include <WAVM/Runtime/Intrinsics.h>
#include <WAVM/Runtime/Linker.h>
#include <WAVM/Runtime/Runtime.h>
#include <memory/MemorySnapshot.h>

#define ONE_MB_BYTES 1024 * 1024

// Note: this is *not* controlling the size provisioned by the linker, that is hard-coded in the build.
// This variable is just here for reference and must be updated to match the value in the build.
#define STACK_SIZE 4 * ONE_MB_BYTES

// Properties of dynamic modules - NOTE - these MUST be passed when compiling the modules themselves
#define DYNAMIC_MODULE_STACK_SIZE 2 * ONE_MB_BYTES
#define DYNAMIC_MODULE_HEAP_SIZE 30 * ONE_MB_BYTES

// Zygote function (must match faasm.h linked into the functions themselves)
#define ZYGOTE_FUNC_NAME "_faasm_zygote"
#define ENTRY_FUNC_NAME "main"


using namespace WAVM;


namespace wasm {
    WAVM_DECLARE_INTRINSIC_MODULE(env)

    Uptr getNumberOfPagesForBytes(U32 nBytes);

    class WasmModule final : Runtime::Resolver {
    public:
        WasmModule();

        WasmModule(const WasmModule &other);

        ~WasmModule();

        void initialise();

        void bindToFunction(const message::Message &msg);

        int execute(message::Message &msg);

        Runtime::GCPointer<Runtime::Memory> defaultMemory;

        Runtime::GCPointer<Runtime::Table> defaultTable;

        Runtime::GCPointer<Runtime::Context> executionContext;

        Runtime::GCPointer<Runtime::Context> baseContext;

        std::vector<IR::Value> invokeArgs;

        Runtime::GCPointer<Runtime::Compartment> compartment;

        bool isBound();

        U32 mmap(U32 length);

        U32 mmapKey(std::shared_ptr<state::StateKeyValue> kv, U32 length);

        int dynamicLoadModule(const std::string &path, Runtime::Context *context);

        Runtime::ModuleInstance *getDynamicModule(int handle);

        Uptr getDynamicModuleFunction(int handle, const std::string &funcName);

        int addFunctionToTable(Runtime::Object *exportedFunc);

        void executeFunction(
                Runtime::Function *func,
                IR::FunctionType funcType,
                const std::vector<IR::Value> &arguments,
                std::vector<IR::Value> &results
        );

        Runtime::Function *getFunction(const std::string &funcName, bool strict);

        void setErrno(int newValue);

        Uptr getInitialMemoryPages();

        int getHeapBase();

        int getDataEnd();

        int getStackTop();

        bool resolve(const std::string &moduleName,
                     const std::string &name,
                     IR::ExternType type,
                     Runtime::Object *&resolved) override;

        std::map<std::string, std::string> buildDisassemblyMap();

        void addFdForThisThread(int fd);

        void removeFdForThisThread(int fd);

        void clearFds();

        void checkThreadOwnsFd(int fd);

        std::string getBoundUser();

        std::string getBoundFunction();

        I32 getGlobalI32(const std::string &globalName, Runtime::Context *context);

        bool tearDown();

<<<<<<< HEAD
=======
        int getDynamicModuleCount();

        int getNextMemoryBase();

        int getNextStackPointer();

        int getNextTableBase();

        int getFunctionOffsetFromGOT(const std::string &funcName);

        int getDataOffsetFromGOT(const std::string &name);

>>>>>>> 59c2d030
    private:
        Runtime::GCPointer<Runtime::ModuleInstance> envModule;
        Runtime::GCPointer<Runtime::ModuleInstance> moduleInstance;

        // Note: we don't use GCPointers for the function instances as there are tied
        // to the lifecycle of the underlying module
        Runtime::Function *functionInstance;
        Runtime::Function *zygoteFunctionInstance;

        // Main module
        int errnoLocation = 0;
        Uptr initialMemoryPages = 0;
        int initialTableSize = 0;
        int heapBase = 0;
        int dataEnd = 0;
        int stackTop = 0;

        // Dynamic modules
        int dynamicModuleCount = 0;
        int nextMemoryBase = 0;
        int nextStackPointer = 0;
        int nextTableBase = 0;

        bool _isBound = false;
        std::string boundUser;
        std::string boundFunction;

        // Shared memory regions
        std::unordered_map<std::string, I32> sharedMemWasmPtrs;
        std::unordered_map<std::string, void *> sharedMemHostPtrs;
        std::unordered_map<std::string, std::shared_ptr<state::StateKeyValue>> sharedMemKVs;

        // Map of dynamically loaded modules
        std::unordered_map<std::string, int> dynamicPathToHandleMap;
        std::unordered_map<int, Runtime::GCPointer<Runtime::ModuleInstance>> dynamicModuleMap;

        // Dynamic linking tables and memories
        std::unordered_map<std::string, int> globalOffsetTableMap;
        std::unordered_map<std::string, int> globalOffsetMemoryMap;
        std::unordered_map<std::string, int> missingGlobalOffsetEntries;

        WasmModule &operator=(const WasmModule &other);

        void reset();

        void resizeMemory(size_t targetPages);

        void addModuleToGOT(IR::Module &mod, bool isMainModule);

        Runtime::ModuleInstance *createModuleInstance(
                const std::string &name,
                const std::string &sharedModulePath
        );
    };

    WasmModule *getExecutingModule();

    message::Message *getExecutingCall();

    class WasmExitException : public std::exception {
    public:
        explicit WasmExitException(int exitCode) : exitCode(exitCode) {

        }

        int exitCode;
    };

    class WasmModuleRegistry {
    public:
        WasmModuleRegistry();

        void registerModule(const std::string &key, const WasmModule &module);

        WasmModule &getModule(const std::string &key);

    private:
        std::mutex registryMutex;
        std::unordered_map<std::string, WasmModule> moduleMap;
    };

    WasmModuleRegistry &getWasmModuleRegistry();
}<|MERGE_RESOLUTION|>--- conflicted
+++ resolved
@@ -120,8 +120,6 @@
 
         bool tearDown();
 
-<<<<<<< HEAD
-=======
         int getDynamicModuleCount();
 
         int getNextMemoryBase();
@@ -134,7 +132,6 @@
 
         int getDataOffsetFromGOT(const std::string &name);
 
->>>>>>> 59c2d030
     private:
         Runtime::GCPointer<Runtime::ModuleInstance> envModule;
         Runtime::GCPointer<Runtime::ModuleInstance> moduleInstance;
