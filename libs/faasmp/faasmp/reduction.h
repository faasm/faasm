#ifndef FAASM_REDUCTION_H
#define FAASM_REDUCTION_H

#include <cstdint>

<<<<<<< HEAD

=======
>>>>>>> 8b2b7e69
#include <omp.h>
#include <cstdio>
#include <cstring>
#include <string>
#include <random>
#include "faasm/core.h"
#include "faasm/random.h"
#include <faasm/array.h>

template<typename T>
class FaasmCounter {
private:
    union State {
        T x;
        uint8_t buf; // Ideally uint8_t[sizeof(T)] but this type doesn't match uint8_t* in the state API
    };

    static union State readState(const char *key) {
        union State val;
        faasmReadState(key, &val.buf, sizeof(State));
        return val;
    }

    static void writeState(const char *key, union State val) {
        faasmWriteState(key, &val.buf, sizeof(State));
    }

public:

    static void init(const char *counterKey, T val) {
        union State data{.x = val};
        writeState(counterKey, data);
    }

    static int getCounter(const char *counterKey) {
        return readState(counterKey).x;
    }

    static int incrby(const char *counterKey, T increment) {
        faasmLockStateGlobal(counterKey);

        union State val = readState(counterKey);
        val.x += increment;
        writeState(counterKey, val);

        faasmUnlockStateGlobal(counterKey);

        return val.x;
    }

};


class i64 {

private:
    int64_t x = 0;
    // Depending on the number of threads and the reduction, a copy constructor with the initial reductor
    // is created on some paths (i.e. for certain threads). A better implementation would deal with references
    // only so the copy constructor is as cheap as possible.
    // We would also like to support coercion from all arithmetic operators by having a logical default constructor
    // which we need to have no overhead compared to a raw arithmetic type
    // For now we keep this shorter than small string optimisations, could do cache line optimisation too.
    std::string reductionKey;
    std::int32_t numThreads;

    explicit i64() = default;

    int64_t accumulate() const {
        faasm::AsyncArray<std::int64_t> arr(reductionKey.c_str(), numThreads);
        arr.pull();
        int64_t acc = 0;
        for (int i = 0; i < numThreads; i++) {
            acc += arr[i];
        }
        return acc;
    }

public:

    // Ensures no silly copy is made
    i64(const i64 &other) = delete;

    // Should be called on reduction init only and not in user code. This would be enforced by compiler.
    // For now we make the single argument constructor private.
    static i64 threadNew() {
        return i64();
    }

    // Used by user on initialisation
    explicit i64(int64_t x) : x(x), reductionKey(faasm::randomString(11)), numThreads(omp_get_max_threads())  {
        faasm::AsyncArray<std::int64_t> arr(reductionKey.c_str(), numThreads);
        arr.zero();
    }

    void redisSum(i64 &threadResult) {
        faasm::AsyncArray<std::int64_t> arr(reductionKey.c_str(), numThreads);
        arr.pullLazy();
        arr[omp_get_thread_num()] = threadResult;
        arr.push();
    }

    /*
     * Overloadings: ideally we could want to take any type of input that coerces to int64_t via the
     * one argument constructor. However at the moment we use the one argument constructor to create
     * a random string (on initialisation of the first reductor) which allows us to make this type
     * completely transparent in the native implementation (i64 = int64_t). I think concepts to specialise
     * those operators can help.
     */

    i64 &operator+=(const int64_t other) {
        x += other;
        return *this;
    }

    i64 &operator-=(const int64_t other) {
        x -= other;
        return *this;
    }

    i64 &operator++() {
        ++x;
        return *this;
    }

    i64 &operator--() {
        --x;
        return *this;
    }

    operator double() const {
        return (double) accumulate();
    }

    operator int64_t() const {
        return accumulate();
    }
};


#pragma omp declare reduction \
(+: i64: omp_out.redisSum(omp_in)) \
initializer(omp_priv=i64::threadNew())

#else // i.e not __wasm__

using i64 = int64_t;

<<<<<<< HEAD
#endif
=======
#endif //FAASM_REDUCTION_H
>>>>>>> 8b2b7e69
<|MERGE_RESOLUTION|>--- conflicted
+++ resolved
@@ -3,10 +3,6 @@
 
 #include <cstdint>
 
-<<<<<<< HEAD
-
-=======
->>>>>>> 8b2b7e69
 #include <omp.h>
 #include <cstdio>
 #include <cstring>
@@ -155,8 +151,4 @@
 
 using i64 = int64_t;
 
-<<<<<<< HEAD
 #endif
-=======
-#endif //FAASM_REDUCTION_H
->>>>>>> 8b2b7e69
