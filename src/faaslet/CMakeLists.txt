include_directories(
        ${FAASM_INCLUDE_DIR}/faaslet
)

file(GLOB HEADERS "${FAASM_INCLUDE_DIR}/faaslet/*.h")

set(LIB_FILES
        FaasmMain.cpp
        Faaslet.cpp
        FaasletPool.cpp
        FaasletEndpointHandler.cpp
        FaasletEndpoint.cpp
        ${HEADERS}
        )

faasm_private_lib(faaslet_lib "${LIB_FILES}")
<<<<<<< HEAD
if(FAASM_SGX_SUPPORT)
    target_link_libraries(faaslet_lib sgx_wamr wasm wavmmodule module_cache system)
else()
    target_link_libraries(faaslet_lib wasm wavmmodule module_cache system)
endif()
=======

target_link_libraries(faaslet_lib endpoint module_cache system)

# WAMR module depends on SGX support
if(FAASM_SGX_SUPPORT)
    target_link_libraries(faaslet_lib sgx_wamr)
else()
    target_link_libraries(faaslet_lib wamrmodule)
endif()

add_executable(faaslet_runner faaslet_runner.cpp)

target_link_libraries(faaslet_runner faaslet_lib)
>>>>>>> 6716907c
<|MERGE_RESOLUTION|>--- conflicted
+++ resolved
@@ -14,13 +14,6 @@
         )
 
 faasm_private_lib(faaslet_lib "${LIB_FILES}")
-<<<<<<< HEAD
-if(FAASM_SGX_SUPPORT)
-    target_link_libraries(faaslet_lib sgx_wamr wasm wavmmodule module_cache system)
-else()
-    target_link_libraries(faaslet_lib wasm wavmmodule module_cache system)
-endif()
-=======
 
 target_link_libraries(faaslet_lib endpoint module_cache system)
 
@@ -33,5 +26,4 @@
 
 add_executable(faaslet_runner faaslet_runner.cpp)
 
-target_link_libraries(faaslet_runner faaslet_lib)
->>>>>>> 6716907c
+target_link_libraries(faaslet_runner faaslet_lib)