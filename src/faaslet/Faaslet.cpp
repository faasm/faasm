#include <faaslet/Faaslet.h>

#include <conf/FaasmConfig.h>
#include <conf/function_utils.h>
#include <system/CGroup.h>
#include <system/NetworkNamespace.h>
#include <threads/ThreadState.h>
#include <wamr/WAMRWasmModule.h>
#include <wavm/WAVMWasmModule.h>

#include <faabric/scheduler/Scheduler.h>
#include <faabric/util/config.h>
#include <faabric/util/environment.h>
#include <faabric/util/locks.h>
#include <faabric/util/timing.h>

#include <stdexcept>

#if (FAASM_SGX)
#include <sgx/SGXWAMRWasmModule.h>
#include <sgx/faasm_sgx_system.h>
#else
#include <storage/FileLoader.h>
#include <storage/FileSystem.h>
#endif

using namespace isolation;

namespace faaslet {

std::mutex flushMutex;

void preloadPythonRuntime()
{
    auto logger = faabric::util::getLogger();

    conf::FaasmConfig& conf = conf::getFaasmConfig();
    if (conf.pythonPreload != "on") {
        logger->info("Not preloading python runtime");
        return;
    }

    logger->info("Preparing python runtime");

    faabric::Message msg =
      faabric::util::messageFactory(PYTHON_USER, PYTHON_FUNC);
    msg.set_ispython(true);
    msg.set_pythonuser("python");
    msg.set_pythonfunction("noop");
    faabric::util::setMessageId(msg);

    faabric::scheduler::Scheduler& sch = faabric::scheduler::getScheduler();
    sch.callFunction(msg, true);
}

void Faaslet::flush()
{
    auto logger = faabric::util::getLogger();
    logger->debug("Faaslet {} flushing", id);

    // Note that all Faaslets on the given host will be flushing at the same
    // time, so we need to include some locking. They will also be killed
    // shortly after.
    // TODO avoid repeating global tidy-up that only needs to be done once
    faabric::util::UniqueLock lock(flushMutex);

    // Clear cached shared files
    storage::FileSystem::clearSharedFiles();

    // Clear cached wasm and object files
    storage::FileLoader& fileLoader = storage::getFileLoader();
    fileLoader.flushFunctionFiles();

    // Flush the module itself
    module->flush();
}

Faaslet::Faaslet(const faabric::Message& msg)
  : Executor(msg)
{
    conf::FaasmConfig& conf = conf::getFaasmConfig();

    // Instantiate the right wasm module for the chosen runtime
    if (conf.wasmVm == "wamr") {
#if (FAASM_SGX)
        // When SGX is enabled, we may still be running with vanilla WAMR
        if (msg.issgx()) {
            module = std::make_unique<wasm::SGXWAMRWasmModule>();
        } else {
            module = std::make_unique<wasm::WAMRWasmModule>(threadPoolSize);
        }
#else
        // Vanilla WAMR
        module = std::make_unique<wasm::WAMRWasmModule>(threadPoolSize);
#endif
    } else if (conf.wasmVm == "wavm") {
        module = std::make_unique<wasm::WAVMWasmModule>(threadPoolSize);
    } else {
        auto logger = faabric::util::getLogger();
        logger->error("Unrecognised wasm VM: {}", conf.wasmVm);
        throw std::runtime_error("Unrecognised wasm VM");
    }

    // Bind to the function
    module->bindToFunction(msg);
}

int32_t Faaslet::executeTask(int threadPoolIdx,
                             int msgIdx,
                             std::shared_ptr<faabric::BatchExecuteRequest> req)
{
<<<<<<< HEAD
    // Lazily set up Faaslet isolation.
    // This has to be done within the same thread as the execution (hence we
    // leave it until just before execution).
    if (!isIsolated) {
=======
    faabric::Message& msg = req->mutable_messages()->at(msgIdx);

    // Lazily bind to function and isolate
    // Note that this has to be done within the executeTask function to be in
    // the same thread as the execution
    if (!module->isBound()) {
>>>>>>> c8443dfc
        // Add this thread to the cgroup
        CGroup cgroup(BASE_CGROUP_NAME);
        cgroup.addCurrentThread();

        // Set up network namespace
        ns = claimNetworkNamespace();
        ns->addCurrentThread();

        isIsolated = true;
    }

    int32_t returnValue = module->executeTask(threadPoolIdx, msgIdx, req);

    return returnValue;
}

void Faaslet::reset(const faabric::Message& msg)
{
    // TODO - avoid this copy, need to remove the const
    faabric::Message msgCopy = msg;
    module->reset(msgCopy);
}

void Faaslet::postFinish()
{
    if (ns != nullptr) {
        ns->removeCurrentThread();
        returnNetworkNamespace(ns);
    }
}

faabric::util::SnapshotData Faaslet::snapshot()
{
    return module->getSnapshotData();
}

void Faaslet::restore(const faabric::Message& msg)
{
    auto logger = faabric::util::getLogger();

    conf::FaasmConfig& conf = conf::getFaasmConfig();
    const std::string snapshotKey = msg.snapshotkey();

    // Restore from snapshot if necessary
    if (conf.wasmVm == "wavm") {
        if (!snapshotKey.empty() && !msg.issgx()) {
            PROF_START(snapshotOverride)

            logger->debug("Restoring {} from snapshot {} before execution",
                          id,
                          snapshotKey);

            module->restore(snapshotKey);

            PROF_END(snapshotOverride)
        }
    }
}

FaasletFactory::~FaasletFactory() {}

std::shared_ptr<faabric::scheduler::Executor> FaasletFactory::createExecutor(
  const faabric::Message& msg)
{
    return std::make_shared<Faaslet>(msg);
}
}<|MERGE_RESOLUTION|>--- conflicted
+++ resolved
@@ -102,26 +102,19 @@
     }
 
     // Bind to the function
-    module->bindToFunction(msg);
+    // TODO - avoid this copy
+    faabric::Message msgCopy = msg;
+    module->bindToFunction(msgCopy);
 }
 
 int32_t Faaslet::executeTask(int threadPoolIdx,
                              int msgIdx,
                              std::shared_ptr<faabric::BatchExecuteRequest> req)
 {
-<<<<<<< HEAD
     // Lazily set up Faaslet isolation.
     // This has to be done within the same thread as the execution (hence we
     // leave it until just before execution).
     if (!isIsolated) {
-=======
-    faabric::Message& msg = req->mutable_messages()->at(msgIdx);
-
-    // Lazily bind to function and isolate
-    // Note that this has to be done within the executeTask function to be in
-    // the same thread as the execution
-    if (!module->isBound()) {
->>>>>>> c8443dfc
         // Add this thread to the cgroup
         CGroup cgroup(BASE_CGROUP_NAME);
         cgroup.addCurrentThread();
