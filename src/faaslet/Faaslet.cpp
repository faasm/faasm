#include "Faaslet.h"

#include <system/CGroup.h>
#include <system/NetworkNamespace.h>

#include <faabric/scheduler/Scheduler.h>
#include <faabric/util/config.h>
#include <faabric/util/timing.h>
#include <module_cache/WasmModuleCache.h>

<<<<<<< HEAD
#if(FAASM_SGX == 1)
extern "C"{
    extern sgx_enclave_id_t enclave_id;
#if(FAASM_SGX_ATTESTATION)
    __thread faaslet_sgx_msg_buffer_t* faaslet_sgx_msg_buffer_ptr;
#endif
};
=======
#include <wavm/WAVMWasmModule.h>

#if(FAASM_SGX == 1)
#include <sgx/SGXWAMRWasmModule.h>

extern "C"{
extern sgx_enclave_id_t enclave_id;
};
#else

#include <wamr/WAMRWasmModule.h>

>>>>>>> 6716907c
#endif

using namespace isolation;

namespace faaslet {
    void flushFaasletHost() {
        const std::shared_ptr<spdlog::logger> &logger = faabric::util::getLogger();
        logger->warn("Flushing host {}", faabric::util::getSystemConfig().endpointHost);

        // Clear out any cached state
        faabric::state::getGlobalState().forceClearAll(false);

        // Clear shared files
        storage::FileSystem::clearSharedFiles();

        // Reset scheduler
        faabric::scheduler::Scheduler &sch = faabric::scheduler::getScheduler();
        sch.clear();
        sch.addHostToGlobalSet();

        // Clear zygotes
        module_cache::getWasmModuleCache().clear();
    }

    Faaslet::Faaslet(int threadIdxIn) : threadIdx(threadIdxIn),
<<<<<<< HEAD
                                                  scheduler(scheduler::getScheduler()),
                                                  globalBus(scheduler::getGlobalMessageBus()) {
#if(FAASM_SGX_ATTESTATION)
        sgx_wamr_msg_response.buffer_len = (sizeof(sgx_wamr_msg_t) + sizeof(sgx_wamr_msg_hdr_t));
        if(!(sgx_wamr_msg_response.buffer_ptr = (sgx_wamr_msg_t*) calloc(sgx_wamr_msg_response.buffer_len, sizeof(uint8_t)))){
            printf("[Error] Unable to allocate space for faaslet message response buffer\n");
            abort();
        }
        faaslet_sgx_msg_buffer_ptr = &sgx_wamr_msg_response;
#endif
        const std::shared_ptr<spdlog::logger> &logger = util::getLogger();
=======
                                        scheduler(faabric::scheduler::getScheduler()) {

        const std::shared_ptr<spdlog::logger> &logger = faabric::util::getLogger();
>>>>>>> 6716907c

        // Set an ID for this Faaslet
        id = faabric::util::getSystemConfig().endpointHost + "_" + std::to_string(threadIdx);

        logger->debug("Starting worker thread {}", id);

        // Listen to bind queue by default
        currentQueue = scheduler.getBindQueue();

        // Set up network namespace
        isolationIdx = threadIdx + 1;
        std::string netnsName = BASE_NETNS_NAME + std::to_string(isolationIdx);
        ns = std::make_unique<NetworkNamespace>(netnsName);
        ns->addCurrentThread();

        // Add this thread to the cgroup
        CGroup cgroup(BASE_CGROUP_NAME);
        cgroup.addCurrentThread();
    }
#if(FAASM_SGX == 1)
    Faaslet::~Faaslet(void){
        if(module_sgx_wamr && !module_sgx_wamr->unbindFunction()){
            printf("[Error] Faaslet destruction failed\n");
        }
#if(FAASM_SGX_ATTESTATION)
        free(sgx_wamr_msg_response.buffer_ptr);
#endif
    }
#endif
    const bool Faaslet::isBound() {
        return _isBound;
    }

    void Faaslet::finish() {
        ns->removeCurrentThread();

        if (_isBound) {
            // Notify scheduler if this thread was bound to a function
            scheduler.notifyFaasletFinished(boundMessage);
        }
    }

    void Faaslet::finishCall(faabric::Message &call, bool success, const std::string &errorMsg) {
        const std::shared_ptr<spdlog::logger> &logger = faabric::util::getLogger();
        const std::string funcStr = faabric::util::funcToString(call, true);
        logger->info("Finished {}", funcStr);
        if (!success) {
            call.set_outputdata(errorMsg);
        }

        // Add captured stdout if necessary
<<<<<<< HEAD
        util::SystemConfig &conf = util::getSystemConfig();
#if(FAASM_SGX == 1)
        if(conf.captureStdout == "on" && call.function().find(FAASM_SGX_FUNC_SUFFIX,0) == std::string::npos){
#else
=======
        faabric::util::SystemConfig &conf = faabric::util::getSystemConfig();

>>>>>>> 6716907c
        if (conf.captureStdout == "on") {
#endif
            std::string moduleStdout = module_wavm->getCapturedStdout();
            if (!moduleStdout.empty()) {
                std::string newOutput = moduleStdout + "\n" + call.outputdata();
                call.set_outputdata(newOutput);

                module_wavm->clearCapturedStdout();
            }
        }

        fflush(stdout);

        // Notify the scheduler *before* setting the result. Calls awaiting
        // the result will carry on blocking
        scheduler.notifyCallFinished(call);

        // Set result
        logger->debug("Setting function result for {}", funcStr);
<<<<<<< HEAD
        globalBus.setFunctionResult(call);
#if(FAASM_SGX == 1)
        if(call.function().find(FAASM_SGX_FUNC_SUFFIX,0) == std::string::npos){
#endif
=======
        scheduler.setFunctionResult(call);

        if (conf.wasmVm == "wavm") {
>>>>>>> 6716907c
            // Restore from zygote
            logger->debug("Resetting module {} from zygote", funcStr);
            module_cache::WasmModuleCache &registry = module_cache::getWasmModuleCache();
            wasm::WAVMWasmModule &cachedModule = registry.getCachedModule(call);
<<<<<<< HEAD
            *module_wavm = cachedModule;
#if(FAASM_SGX == 1)
        }
#endif
=======

            auto *wavmModulePtr = dynamic_cast<wasm::WAVMWasmModule *>(module.get());
            *wavmModulePtr = cachedModule;
        }

>>>>>>> 6716907c
        // Increment the execution counter
        executionCount++;
    }

    void Faaslet::bindToFunction(const faabric::Message &msg, bool force) {
        // If already bound, will be an error, unless forced to rebind to the same message
        if (_isBound) {
            if (force) {
                if (msg.user() != boundMessage.user() || msg.function() != boundMessage.function()) {
                    throw std::runtime_error("Cannot force bind to a different function");
                }
            } else {
                throw std::runtime_error("Cannot bind worker thread more than once");
            }
        }

        boundMessage = msg;

        // Get queue from the scheduler
        currentQueue = scheduler.getFunctionQueue(msg);

<<<<<<< HEAD
#if(FAASM_SGX == 1)
        if(msg.function().find(FAASM_SGX_FUNC_SUFFIX,0) != std::string::npos){
            //wasm::SGXWAMRWasmModule sgx_wamr_module(&enclave_id);
            module_sgx_wamr = std::make_unique<wasm::SGXWAMRWasmModule>(&enclave_id);
            module_sgx_wamr->bindToFunction(msg);
        }else{
#endif
            // Instantiate the module from its snapshot
=======
        faabric::util::SystemConfig &conf = faabric::util::getSystemConfig();

        // Instantiate the right wasm module for our chosen runtime
        if (conf.wasmVm == "wamr") {
#if(FAASM_SGX == 1)
            module = std::make_unique<wasm::SGXWAMRWasmModule>(&enclave_id);
#else
            module = std::make_unique<wasm::WAMRWasmModule>();
#endif
            module->bindToFunction(msg);
        } else {
            // Instantiate a WAVM module from its snapshot
>>>>>>> 6716907c
            PROF_START(snapshotRestore)

            module_cache::WasmModuleCache &registry = module_cache::getWasmModuleCache();
            wasm::WAVMWasmModule &snapshot = registry.getCachedModule(msg);
<<<<<<< HEAD
            module_wavm = std::make_unique<wasm::WAVMWasmModule>(snapshot);

            PROF_END(snapshotRestore)
#if(FAASM_SGX == 1)
        }
#endif
=======
            module = std::make_unique<wasm::WAVMWasmModule>(snapshot);

            PROF_END(snapshotRestore)
        }

>>>>>>> 6716907c
        _isBound = true;
    }

    void Faaslet::run() {
        const std::shared_ptr<spdlog::logger> &logger = faabric::util::getLogger();

        // Wait for next message
        while (true) {
            try {
                logger->debug("Faaslet {} waiting for next message", this->id);
                std::string errorMessage = this->processNextMessage();

                // Drop out if there's some issue
                if (!errorMessage.empty()) {
                    break;
                }
            }
            catch (faabric::util::QueueTimeoutException &e) {
                // At this point we've received no message, so die off
                logger->debug("Faaslet {} got no messages. Finishing", this->id);
                break;
            }
        }

        this->finish();
    }

    std::string Faaslet::processNextMessage() {
        const std::shared_ptr<spdlog::logger> &logger = faabric::util::getLogger();

        // Work out which timeout
        int timeoutMs;
        faabric::util::SystemConfig conf = faabric::util::getSystemConfig();
        if (_isBound) {
            timeoutMs = conf.boundTimeout;
        } else {
            timeoutMs = conf.unboundTimeout;
        }

        // Wait for next message (note, timeout in ms)
        faabric::Message msg = currentQueue->dequeue(timeoutMs);

        // Handle the message
        std::string errorMessage;
        if (msg.isflushrequest()) {
            // Clear out this worker host if we've received a flush message
            flushFaasletHost();

            scheduler.preflightPythonCall();
        } else if (msg.type() == faabric::Message_MessageType_BIND) {
            const std::string funcStr = faabric::util::funcToString(msg, false);
            logger->info("Faaslet {} binding to {}", id, funcStr);

            try {
                this->bindToFunction(msg);
            } catch (faabric::util::InvalidFunctionException &e) {
                errorMessage = "Invalid function: " + funcStr;
            }
        } else {
            int coldStartInterval = msg.coldstartinterval();
            bool isColdStart = coldStartInterval > 0 &&
                               executionCount > 0 &&
                               executionCount % coldStartInterval == 0;

            if (isColdStart) {
                const std::string funcStr = faabric::util::funcToString(msg, true);
                logger->debug("Forcing cold start of {} ({}/{})", funcStr, executionCount, coldStartInterval);

                // Bind to function again
                this->bindToFunction(msg, true);
            }

            // Check if we need to restore from a different snapshot
<<<<<<< HEAD
            const std::string snapshotKey = msg.snapshotkey();
#if(FAASM_SGX == 1)
            if(!snapshotKey.empty() && msg.function().find(FAASM_SGX_FUNC_SUFFIX,0) == std::string::npos){
#else
            if(!snapshotKey.empty()){
#endif
                PROF_START(snapshotOverride)

                module_cache::WasmModuleCache &registry = module_cache::getWasmModuleCache();
                wasm::WAVMWasmModule &snapshot = registry.getCachedModule(msg);
                module_wavm = std::make_unique<wasm::WAVMWasmModule>(snapshot);
=======
            if (conf.wasmVm == "wavm") {
                const std::string snapshotKey = msg.snapshotkey();
                if (!snapshotKey.empty() && !msg.issgx()) {
                    PROF_START(snapshotOverride)

                    module_cache::WasmModuleCache &registry = module_cache::getWasmModuleCache();
                    wasm::WAVMWasmModule &snapshot = registry.getCachedModule(msg);
                    module = std::make_unique<wasm::WAVMWasmModule>(snapshot);
>>>>>>> 6716907c

                    PROF_END(snapshotOverride)
                }
            }

            // Do the actual execution
            errorMessage = this->executeCall(msg);
        }
        return errorMessage;
    }

    std::string Faaslet::executeCall(faabric::Message &call) {
        const std::shared_ptr<spdlog::logger> &logger = faabric::util::getLogger();

        const std::string funcStr = faabric::util::funcToString(call, true);
        logger->info("Faaslet executing {}", funcStr);

        // Create and execute the module
        bool success;
        std::string errorMessage;
        try {
#if(FAASM_SGX == 1)
            if(call.function().find(FAASM_SGX_FUNC_SUFFIX,0) != std::string::npos){
                success = module_sgx_wamr->execute(call);
            }else{
#endif
                success = module_wavm->execute(call);
#if(FAASM_SGX == 1)
            }
#endif
        }
        catch (const std::exception &e) {
            errorMessage = "Error: " + std::string(e.what());
            logger->error(errorMessage);
            success = false;
            call.set_returnvalue(1);
        }

        if (!success && errorMessage.empty()) {
            errorMessage = "Call failed (return value=" + std::to_string(call.returnvalue()) + ")";
        }

        this->finishCall(call, success, errorMessage);
        return errorMessage;
    }
}<|MERGE_RESOLUTION|>--- conflicted
+++ resolved
@@ -8,28 +8,21 @@
 #include <faabric/util/timing.h>
 #include <module_cache/WasmModuleCache.h>
 
-<<<<<<< HEAD
+#include <wavm/WAVMWasmModule.h>
+
 #if(FAASM_SGX == 1)
+#include <sgx/SGXWAMRWasmModule.h>
+
 extern "C"{
-    extern sgx_enclave_id_t enclave_id;
+extern sgx_enclave_id_t enclave_id;
 #if(FAASM_SGX_ATTESTATION)
     __thread faaslet_sgx_msg_buffer_t* faaslet_sgx_msg_buffer_ptr;
 #endif
 };
-=======
-#include <wavm/WAVMWasmModule.h>
-
-#if(FAASM_SGX == 1)
-#include <sgx/SGXWAMRWasmModule.h>
-
-extern "C"{
-extern sgx_enclave_id_t enclave_id;
-};
 #else
 
 #include <wamr/WAMRWasmModule.h>
 
->>>>>>> 6716907c
 #endif
 
 using namespace isolation;
@@ -55,9 +48,7 @@
     }
 
     Faaslet::Faaslet(int threadIdxIn) : threadIdx(threadIdxIn),
-<<<<<<< HEAD
-                                                  scheduler(scheduler::getScheduler()),
-                                                  globalBus(scheduler::getGlobalMessageBus()) {
+                                        scheduler(faabric::scheduler::getScheduler()) {
 #if(FAASM_SGX_ATTESTATION)
         sgx_wamr_msg_response.buffer_len = (sizeof(sgx_wamr_msg_t) + sizeof(sgx_wamr_msg_hdr_t));
         if(!(sgx_wamr_msg_response.buffer_ptr = (sgx_wamr_msg_t*) calloc(sgx_wamr_msg_response.buffer_len, sizeof(uint8_t)))){
@@ -66,12 +57,7 @@
         }
         faaslet_sgx_msg_buffer_ptr = &sgx_wamr_msg_response;
 #endif
-        const std::shared_ptr<spdlog::logger> &logger = util::getLogger();
-=======
-                                        scheduler(faabric::scheduler::getScheduler()) {
-
-        const std::shared_ptr<spdlog::logger> &logger = faabric::util::getLogger();
->>>>>>> 6716907c
+        const std::shared_ptr<spdlog::logger> &logger = faabric::util::getLogger();
 
         // Set an ID for this Faaslet
         id = faabric::util::getSystemConfig().endpointHost + "_" + std::to_string(threadIdx);
@@ -91,6 +77,7 @@
         CGroup cgroup(BASE_CGROUP_NAME);
         cgroup.addCurrentThread();
     }
+
 #if(FAASM_SGX == 1)
     Faaslet::~Faaslet(void){
         if(module_sgx_wamr && !module_sgx_wamr->unbindFunction()){
@@ -101,6 +88,7 @@
 #endif
     }
 #endif
+
     const bool Faaslet::isBound() {
         return _isBound;
     }
@@ -123,23 +111,17 @@
         }
 
         // Add captured stdout if necessary
-<<<<<<< HEAD
-        util::SystemConfig &conf = util::getSystemConfig();
+        faabric::util::SystemConfig &conf = faabric::util::getSystemConfig();
 #if(FAASM_SGX == 1)
         if(conf.captureStdout == "on" && call.function().find(FAASM_SGX_FUNC_SUFFIX,0) == std::string::npos){
 #else
-=======
-        faabric::util::SystemConfig &conf = faabric::util::getSystemConfig();
-
->>>>>>> 6716907c
         if (conf.captureStdout == "on") {
-#endif
-            std::string moduleStdout = module_wavm->getCapturedStdout();
+            std::string moduleStdout = module->getCapturedStdout();
             if (!moduleStdout.empty()) {
                 std::string newOutput = moduleStdout + "\n" + call.outputdata();
                 call.set_outputdata(newOutput);
 
-                module_wavm->clearCapturedStdout();
+                module->clearCapturedStdout();
             }
         }
 
@@ -151,32 +133,18 @@
 
         // Set result
         logger->debug("Setting function result for {}", funcStr);
-<<<<<<< HEAD
-        globalBus.setFunctionResult(call);
-#if(FAASM_SGX == 1)
-        if(call.function().find(FAASM_SGX_FUNC_SUFFIX,0) == std::string::npos){
-#endif
-=======
         scheduler.setFunctionResult(call);
 
         if (conf.wasmVm == "wavm") {
->>>>>>> 6716907c
             // Restore from zygote
             logger->debug("Resetting module {} from zygote", funcStr);
             module_cache::WasmModuleCache &registry = module_cache::getWasmModuleCache();
             wasm::WAVMWasmModule &cachedModule = registry.getCachedModule(call);
-<<<<<<< HEAD
-            *module_wavm = cachedModule;
-#if(FAASM_SGX == 1)
-        }
-#endif
-=======
 
             auto *wavmModulePtr = dynamic_cast<wasm::WAVMWasmModule *>(module.get());
             *wavmModulePtr = cachedModule;
         }
 
->>>>>>> 6716907c
         // Increment the execution counter
         executionCount++;
     }
@@ -198,16 +166,6 @@
         // Get queue from the scheduler
         currentQueue = scheduler.getFunctionQueue(msg);
 
-<<<<<<< HEAD
-#if(FAASM_SGX == 1)
-        if(msg.function().find(FAASM_SGX_FUNC_SUFFIX,0) != std::string::npos){
-            //wasm::SGXWAMRWasmModule sgx_wamr_module(&enclave_id);
-            module_sgx_wamr = std::make_unique<wasm::SGXWAMRWasmModule>(&enclave_id);
-            module_sgx_wamr->bindToFunction(msg);
-        }else{
-#endif
-            // Instantiate the module from its snapshot
-=======
         faabric::util::SystemConfig &conf = faabric::util::getSystemConfig();
 
         // Instantiate the right wasm module for our chosen runtime
@@ -220,25 +178,15 @@
             module->bindToFunction(msg);
         } else {
             // Instantiate a WAVM module from its snapshot
->>>>>>> 6716907c
             PROF_START(snapshotRestore)
 
             module_cache::WasmModuleCache &registry = module_cache::getWasmModuleCache();
             wasm::WAVMWasmModule &snapshot = registry.getCachedModule(msg);
-<<<<<<< HEAD
-            module_wavm = std::make_unique<wasm::WAVMWasmModule>(snapshot);
+            module = std::make_unique<wasm::WAVMWasmModule>(snapshot);
 
             PROF_END(snapshotRestore)
-#if(FAASM_SGX == 1)
-        }
-#endif
-=======
-            module = std::make_unique<wasm::WAVMWasmModule>(snapshot);
-
-            PROF_END(snapshotRestore)
-        }
-
->>>>>>> 6716907c
+        }
+
         _isBound = true;
     }
 
@@ -312,19 +260,6 @@
             }
 
             // Check if we need to restore from a different snapshot
-<<<<<<< HEAD
-            const std::string snapshotKey = msg.snapshotkey();
-#if(FAASM_SGX == 1)
-            if(!snapshotKey.empty() && msg.function().find(FAASM_SGX_FUNC_SUFFIX,0) == std::string::npos){
-#else
-            if(!snapshotKey.empty()){
-#endif
-                PROF_START(snapshotOverride)
-
-                module_cache::WasmModuleCache &registry = module_cache::getWasmModuleCache();
-                wasm::WAVMWasmModule &snapshot = registry.getCachedModule(msg);
-                module_wavm = std::make_unique<wasm::WAVMWasmModule>(snapshot);
-=======
             if (conf.wasmVm == "wavm") {
                 const std::string snapshotKey = msg.snapshotkey();
                 if (!snapshotKey.empty() && !msg.issgx()) {
@@ -333,7 +268,6 @@
                     module_cache::WasmModuleCache &registry = module_cache::getWasmModuleCache();
                     wasm::WAVMWasmModule &snapshot = registry.getCachedModule(msg);
                     module = std::make_unique<wasm::WAVMWasmModule>(snapshot);
->>>>>>> 6716907c
 
                     PROF_END(snapshotOverride)
                 }
@@ -355,15 +289,7 @@
         bool success;
         std::string errorMessage;
         try {
-#if(FAASM_SGX == 1)
-            if(call.function().find(FAASM_SGX_FUNC_SUFFIX,0) != std::string::npos){
-                success = module_sgx_wamr->execute(call);
-            }else{
-#endif
-                success = module_wavm->execute(call);
-#if(FAASM_SGX == 1)
-            }
-#endif
+            success = module->execute(call);
         }
         catch (const std::exception &e) {
             errorMessage = "Error: " + std::string(e.what());
