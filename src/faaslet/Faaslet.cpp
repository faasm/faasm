#include "Faaslet.h"

#include <system/CGroup.h>
#include <system/NetworkNamespace.h>

#include <faabric/scheduler/Scheduler.h>
#include <faabric/util/config.h>
#include <faabric/util/timing.h>
#include <module_cache/WasmModuleCache.h>

#include <wamr/WAMRWasmModule.h>
#include <wavm/WAVMWasmModule.h>


#if(FAASM_SGX)
#include <sgx/faasm_sgx_system.h>
#include <sgx/SGXWAMRWasmModule.h>
#endif


using namespace isolation;

namespace faaslet {
    void Faaslet::postFlush() {
        // Clear shared files
        storage::FileSystem::clearSharedFiles();

        // Clear module cache
        module_cache::getWasmModuleCache().clear();

        // Prepare python runtime if necessary
        scheduler.preflightPythonCall();
    }

    Faaslet::Faaslet(int threadIdxIn) : FaabricExecutor(threadIdxIn) {
        // Set up network namespace
        isolationIdx = threadIdx + 1;
        std::string netnsName = BASE_NETNS_NAME + std::to_string(isolationIdx);
        ns = std::make_unique<NetworkNamespace>(netnsName);
        ns->addCurrentThread();

        // Add this thread to the cgroup
        CGroup cgroup(BASE_CGROUP_NAME);
        cgroup.addCurrentThread();
    }

    void Faaslet::postFinish() {
        ns->removeCurrentThread();
    }

    void Faaslet::preFinishCall(faabric::Message &call, bool success, const std::string &errorMsg) {
        const std::shared_ptr<spdlog::logger> &logger = faabric::util::getLogger();
        const std::string funcStr = faabric::util::funcToString(call, true);

        // Add captured stdout if necessary
        faabric::util::SystemConfig &conf = faabric::util::getSystemConfig();
        if (conf.captureStdout == "on") {
            std::string moduleStdout = module->getCapturedStdout();
            if (!moduleStdout.empty()) {
                std::string newOutput = moduleStdout + "\n" + call.outputdata();
                call.set_outputdata(newOutput);

                module->clearCapturedStdout();
            }
        }

        if (conf.wasmVm == "wavm") {
            // Restore from zygote
            logger->debug("Resetting module {} from zygote", funcStr);
            module_cache::WasmModuleCache &registry = module_cache::getWasmModuleCache();
            wasm::WAVMWasmModule &cachedModule = registry.getCachedModule(call);

            auto *wavmModulePtr = dynamic_cast<wasm::WAVMWasmModule *>(module.get());
            *wavmModulePtr = cachedModule;
        }

    }

    void Faaslet::postBind(const faabric::Message &msg, bool force) {
        faabric::util::SystemConfig &conf = faabric::util::getSystemConfig();

        // Instantiate the right wasm module for the chosen runtime
        if (conf.wasmVm == "wamr") {
#if(FAASM_SGX)
<<<<<<< HEAD
            if(msg.issgx())
                module = std::make_unique<wasm::SGXWAMRWasmModule>();
            else
=======
            sgx_enclave_id_t enclaveId = sgx::getGlobalEnclaveId();
            module = std::make_unique<wasm::SGXWAMRWasmModule>(enclaveId);
#else
            module = std::make_unique<wasm::WAMRWasmModule>();
>>>>>>> 3ba41125
#endif
            module = std::make_unique<wasm::WAMRWasmModule>();


            module->bindToFunction(msg);
        } else {
            // Instantiate a WAVM module from its snapshot
            PROF_START(snapshotRestore)

            module_cache::WasmModuleCache &registry = module_cache::getWasmModuleCache();
            wasm::WAVMWasmModule &snapshot = registry.getCachedModule(msg);
            module = std::make_unique<wasm::WAVMWasmModule>(snapshot);

            PROF_END(snapshotRestore)
        }
    }

    bool Faaslet::doExecute(faabric::Message &msg) {
        auto logger = faabric::util::getLogger();

        // Force cold start if necessary
        int coldStartInterval = msg.coldstartinterval();
        bool isColdStart = coldStartInterval > 0 &&
                           executionCount > 0 &&
                           executionCount % coldStartInterval == 0;

        if (isColdStart) {
            const std::string funcStr = faabric::util::funcToString(msg, true);
            logger->debug("Forcing cold start of {} ({}/{})", funcStr, executionCount, coldStartInterval);

            // Bind to function again
            this->bindToFunction(msg, true);
        }

        // Check if we need to restore from a different snapshot
        auto conf = faabric::util::getSystemConfig();
        if (conf.wasmVm == "wavm") {
            const std::string snapshotKey = msg.snapshotkey();
            if (!snapshotKey.empty() && !msg.issgx()) {
                PROF_START(snapshotOverride)

                module_cache::WasmModuleCache &registry = module_cache::getWasmModuleCache();
                wasm::WAVMWasmModule &snapshot = registry.getCachedModule(msg);
                module = std::make_unique<wasm::WAVMWasmModule>(snapshot);

                PROF_END(snapshotOverride)
            }
        }

        // Execute the function
        bool success = module->execute(msg);
        return success;
    }
}<|MERGE_RESOLUTION|>--- conflicted
+++ resolved
@@ -81,20 +81,13 @@
 
         // Instantiate the right wasm module for the chosen runtime
         if (conf.wasmVm == "wamr") {
+
 #if(FAASM_SGX)
-<<<<<<< HEAD
             if(msg.issgx())
                 module = std::make_unique<wasm::SGXWAMRWasmModule>();
             else
-=======
-            sgx_enclave_id_t enclaveId = sgx::getGlobalEnclaveId();
-            module = std::make_unique<wasm::SGXWAMRWasmModule>(enclaveId);
-#else
-            module = std::make_unique<wasm::WAMRWasmModule>();
->>>>>>> 3ba41125
 #endif
             module = std::make_unique<wasm::WAMRWasmModule>();
-
 
             module->bindToFunction(msg);
         } else {
