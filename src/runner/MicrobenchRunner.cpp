--- conflicted
+++ resolved
@@ -69,11 +69,7 @@
 
     // Create faaslet
     faaslet::Faaslet f(msg);
-<<<<<<< HEAD
-    faabric::scheduler::setExecutingExecutor(&f);
-=======
     faabric::scheduler::ExecutorContext::set(&f, req, 0);
->>>>>>> 164f6fc0
 
     // Preflight if necessary
     if (PREFLIGHT_CALLS) {
