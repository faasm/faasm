--- conflicted
+++ resolved
@@ -208,10 +208,7 @@
         ERROR_PRINT_CASE(FAASM_SGX_READ_RAND_FAILED)
         ERROR_PRINT_CASE(FAASM_SGX_ENCRYPTION_FAILED)
         ERROR_PRINT_CASE(FAASM_SGX_DECRYPTION_FAILED)
-<<<<<<< HEAD
-=======
         ERROR_PRINT_CASE(FAASM_SGX_HASH_FAILED)
->>>>>>> 1b371d55
         default: {
             char res[20];
             sprintf(res, "%#010x", status);
