--- conflicted
+++ resolved
@@ -121,12 +121,6 @@
 
     if (!response.IsSuccess()) {
         const auto& err = response.GetError();
-<<<<<<< HEAD
-        auto errType = err.GetErrorType();
-        if (errType == Aws::S3::S3Errors::NO_SUCH_BUCKET) {
-            SPDLOG_DEBUG("Bucket already deleted {}", bucketName);
-=======
-
         auto errType = err.GetErrorType();
         if (errType == Aws::S3::S3Errors::NO_SUCH_BUCKET) {
             SPDLOG_DEBUG("Bucket already deleted {}", bucketName);
@@ -139,7 +133,6 @@
 
             // Recursively delete
             deleteBucket(bucketName);
->>>>>>> d4309403
         } else {
             CHECK_ERRORS(response);
         }
