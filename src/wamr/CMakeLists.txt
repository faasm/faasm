# Unfortunately the pre-canned WAMR CMake file modifies too many top-level
# variables (e.g. through use of include_directories or changing global
# CFLAGS).
#
# We have our own custom CMake set-up which looks a bit like the wamrc build:
# https://github.com/bytecodealliance/wasm-micro-runtime/blob/main/wamr-compiler/CMakeLists.txt

# Include WAMR platform header
include_directories(${WAMR_SHARED_DIR}/platform/linux/)

# Turn on WAMR features
add_definitions(-DWASM_ENABLE_BULK_MEMORY=1)
add_definitions(-DWASM_ENABLE_WAMR_COMPILER=1)
add_definitions(-DWASM_ENABLE_MULTI_MODULE=1)

# Here we include all the components of WAMR we want
include(${WAMR_SHARED_DIR}/platform/linux/shared_platform.cmake)
include(${WAMR_SHARED_DIR}/mem-alloc/mem_alloc.cmake)
include(${WAMR_SHARED_DIR}/utils/shared_utils.cmake)
include(${WAMR_SHARED_DIR}/utils/uncommon/shared_uncommon.cmake)
include(${WAMR_IWASM_DIR}/common/iwasm_common.cmake)
include(${WAMR_IWASM_DIR}/interpreter/iwasm_interp.cmake)
include(${WAMR_IWASM_DIR}/aot/iwasm_aot.cmake)
include(${WAMR_IWASM_DIR}/libraries/libc-wasi/libc_wasi.cmake)
include(${WAMR_IWASM_DIR}/libraries/lib-pthread/lib_pthread.cmake)
include(${WAMR_IWASM_DIR}/libraries/thread-mgr/thread_mgr.cmake)

set(COMMON_WAMR_SRC
        ${PLATFORM_SHARED_SOURCE}
        ${MEM_ALLOC_SHARED_SOURCE}
        ${IWASM_COMMON_SOURCE}
        ${UTILS_SHARED_SOURCE}
        ${IWASM_INTERP_SOURCE}
        ${IWASM_AOT_SOURCE}
        ${LIBC_WASI_SOURCE}
        ${LIB_PTHREAD_SOURCE}
        ${THREAD_MGR_SOURCE}
)

include(${WAMR_IWASM_DIR}/compilation/iwasm_compl.cmake)
faasm_private_lib(aotclib "${IWASM_COMPL_SOURCE}")

# Build the WAMR lib
set(ALL_WAMR_SRC ${COMMON_WAMR_SRC} ${EXTRA_WAMR_SRC})
faasm_private_lib(wamrlib "${ALL_WAMR_SRC}")

# -----------------------------
# Faasm-specific Non-SGX WAMR module
# -----------------------------

include_directories(
        ${FAASM_INCLUDE_DIR}/wamr
)

set(HEADERS
        "${FAASM_INCLUDE_DIR}/wamr/WAMRWasmModule.h"
        )

set(LIB_FILES
        WAMRWasmModule.cpp
        codegen.cpp
        dynlink.cpp
        filesystem.cpp
        funcs.cpp
        native.cpp
        pthread.cpp
        state.cpp
        stubs.cpp
        ${HEADERS}
        )

<<<<<<< HEAD
faasm_private_lib(wamrmodule "${LIB_FILES}")
target_link_libraries(wamrmodule wasm wamr)

# Temporary runner
add_executable(wamr_runner wamr_runner.cpp)
target_link_libraries(wamr_runner wamrmodule)

if(${FAASM_SGX_SUPPORT})
    set(BUILD_UNTRUST_PART 0) #Have to define BUILD_UNTRUST_PART because then tlibc and tcxx will be included (see third-party/wamr/core/shared/platform/linux-sgx/shared_platform.cmake)
endif()
include(${WAMR_ROOT_DIR}/build-scripts/runtime_lib.cmake)
add_library(wamr ${WAMR_RUNTIME_LIB_SOURCE})
=======
# Link the specific LLVM libraries that WAMR needs
llvm_map_components_to_libnames(
        WAMR_LLVM_LIBRARIES
        core
        lto
        executionengine
        mcjit
)

# Link everything together
faasm_private_lib(wamrmodule "${LIB_FILES}")
target_link_libraries(wamrmodule
        wasm
        aotclib
        wamrlib
        ${WAMR_LLVM_LIBRARIES}
        )
>>>>>>> 6716907c
<|MERGE_RESOLUTION|>--- conflicted
+++ resolved
@@ -69,20 +69,6 @@
         ${HEADERS}
         )
 
-<<<<<<< HEAD
-faasm_private_lib(wamrmodule "${LIB_FILES}")
-target_link_libraries(wamrmodule wasm wamr)
-
-# Temporary runner
-add_executable(wamr_runner wamr_runner.cpp)
-target_link_libraries(wamr_runner wamrmodule)
-
-if(${FAASM_SGX_SUPPORT})
-    set(BUILD_UNTRUST_PART 0) #Have to define BUILD_UNTRUST_PART because then tlibc and tcxx will be included (see third-party/wamr/core/shared/platform/linux-sgx/shared_platform.cmake)
-endif()
-include(${WAMR_ROOT_DIR}/build-scripts/runtime_lib.cmake)
-add_library(wamr ${WAMR_RUNTIME_LIB_SOURCE})
-=======
 # Link the specific LLVM libraries that WAMR needs
 llvm_map_components_to_libnames(
         WAMR_LLVM_LIBRARIES
@@ -99,5 +85,4 @@
         aotclib
         wamrlib
         ${WAMR_LLVM_LIBRARIES}
-        )
->>>>>>> 6716907c
+        )