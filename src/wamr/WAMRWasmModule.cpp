--- conflicted
+++ resolved
@@ -16,11 +16,7 @@
 #include <sys/mman.h>
 
 #include <aot_runtime.h>
-<<<<<<< HEAD
-#include <platform_common.h>
-=======
 #include <wasm_runtime_common.h>
->>>>>>> 03505676
 #include <wasm_export.h>
 
 #define NO_WASM_FUNC_PTR -1
@@ -224,7 +220,6 @@
         prepareArgcArgv(msg);
 
         // Run the main function
-<<<<<<< HEAD
         returnValue = executeWasmFunction(ENTRY_FUNC_NAME);
 
         // When running the main function (_start in WASI) we want to overwrite
@@ -232,9 +227,6 @@
         // The former is just the return value of _start, whereas the latter
         // is the actual return value of the entrypoint (e.g. main)
         returnValue = wasm_runtime_get_wasi_ctx(moduleInstance)->exit_code;
-=======
-        returnValue = executeWasmFunction(thisThreadPoolIdx, ENTRY_FUNC_NAME);
->>>>>>> 03505676
     }
 
     // Record the return value
@@ -514,34 +506,6 @@
           "Incorrect combination of arguments to execute WAMR function");
     }
 
-<<<<<<< HEAD
-    auto execEnvDtor = [&](WASMExecEnv* execEnv) {
-        if (execEnv != nullptr) {
-            wasm_runtime_destroy_exec_env(execEnv);
-        }
-        wasm_runtime_set_exec_env_tls(nullptr);
-
-        faabric::util::UniqueLock lock(wamrGlobalsMutex);
-        wasm_runtime_destroy_thread_env();
-    };
-
-    // We have multiple threads (i.e. Faaslets) using the same global (i.e.
-    // process) WAMR instance. Thus, in general (i.e. if we are using a
-    // thread in an execution environment but this thread has not called
-    // wasm_runtime_init), we need to set the thread environment. In addition,
-    // we must do so with a unique lock on the runtime's state.
-    {
-        faabric::util::UniqueLock lock(wamrGlobalsMutex);
-        wasm_runtime_init_thread_env();
-    }
-
-    // Create an execution environment
-    std::unique_ptr<WASMExecEnv, decltype(execEnvDtor)> execEnv(
-      wasm_runtime_create_exec_env(moduleInstance, STACK_SIZE_KB), execEnvDtor);
-    if (execEnv == nullptr) {
-        throw std::runtime_error("Error creating execution environment");
-    }
-=======
     // Prepare thread execution environment
     WASMExecEnv* thisThreadExecEnv = execEnvs.at(threadPoolIdx);
     if (thisThreadExecEnv == nullptr) {
@@ -551,7 +515,6 @@
     }
     // FIXME: this means that we can probably remove the ifdef in os_thread_ inited?
     wasm_runtime_init_thread_env();
->>>>>>> 03505676
 
     bool success;
     {
@@ -594,7 +557,6 @@
         }
     }
 
-<<<<<<< HEAD
     // Report "wasi proc exit" as success
     if (!success) {
         const char* exceptionPtr = wasm_runtime_get_exception(moduleInstance);
@@ -603,10 +565,9 @@
             success = true;
         }
     }
-=======
+
     // Clean-up thread execution environment
     wasm_runtime_destroy_thread_env();
->>>>>>> 03505676
 
     return success;
 }
