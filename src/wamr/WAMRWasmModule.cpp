--- conflicted
+++ resolved
@@ -4,6 +4,7 @@
 #include <storage/FileLoader.h>
 #include <wasm_export.h>
 #include <faabric/util/locks.h>
+
 #if(WAMR_EXECUTION_MODE_INTERP)
 #include <wasm_runtime.h>
 #else
@@ -121,12 +122,6 @@
         setExecutingCall(&msg);
         setExecutingModule(this);
 
-<<<<<<< HEAD
-=======
-        // Each function execution gets a fully untouched execution environment
-        executionEnv = wasm_runtime_create_exec_env(moduleInstance, STACK_SIZE);
-
->>>>>>> 3ba41125
         // Run wasm initialisers
         executeFunction(WASM_CTORS_FUNC_NAME);
 
@@ -158,15 +153,9 @@
             logger->debug("{} finished", funcName);
         } else {
 #if(WAMR_EXECUTION_MODE_INTERP)
-<<<<<<< HEAD
             std::string errorMessage(((WASMModuleInstance *)moduleInstance)->cur_exception);
 #else
             std::string errorMessage(((AOTModuleInstance *)moduleInstance)->cur_exception);
-=======
-            std::string errorMessage(((WASMModuleInstance *)executionEnv->module_inst)->cur_exception);
-#else
-            std::string errorMessage(((AOTModuleInstance *)executionEnv->module_inst)->cur_exception);
->>>>>>> 3ba41125
 #endif
             logger->error("Function failed: {}", errorMessage);
         }
