--- conflicted
+++ resolved
@@ -11,13 +11,8 @@
 static int32_t __sbrk_wrapper(wasm_exec_env_t exec_env, int32_t increment)
 {
     // Note trace logging here as this is called a lot
-<<<<<<< HEAD
     SPDLOG_TRACE("S - __sbrk - {}", increment);
-    WAMRWasmModule* module = getExecutingWAMRModule();
-=======
-    faabric::util::getLogger()->trace("S - __sbrk - {}", increment);
     WasmModule* module = getExecutingModule();
->>>>>>> c8443dfc
     uint32_t oldBrk = module->getCurrentBrk();
 
     if (increment == 0) {
