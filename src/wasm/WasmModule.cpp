--- conflicted
+++ resolved
@@ -8,13 +8,8 @@
 
 #include <ir_cache/IRModuleCache.h>
 #include <util/bytes.h>
-<<<<<<< HEAD
-#include <util/macros.h>
-#include <openmp/ThreadState.h>
-=======
 #include <sstream>
 #include <sys/uio.h>
->>>>>>> c36c2310
 
 
 namespace wasm {
@@ -40,533 +35,8 @@
         return filesystem;
     }
 
-<<<<<<< HEAD
-    Uptr WasmModule::addFunctionToTable(Runtime::Object *exportedFunc) {
-        const std::shared_ptr<spdlog::logger> &logger = util::getLogger();
-
-        // Add function to the table
-        Uptr prevIdx;
-        Runtime::GrowResult result = Runtime::growTable(defaultTable, 1, &prevIdx);
-        if (result != Runtime::GrowResult::success) {
-            logger->error("Failed to grow table from {} elements to {}", prevIdx, prevIdx + 1);
-            throw std::runtime_error("Failed to grow table");
-        }
-
-        Uptr newElements = Runtime::getTableNumElements(defaultTable);
-        logger->debug("Table grown from {} elements to {}", prevIdx, newElements);
-
-        Runtime::setTableElement(defaultTable, prevIdx, exportedFunc);
-        return prevIdx;
-    }
-
-    /**
-     * Executes the given function call
-     */
-    bool WasmModule::execute(message::Message &msg) {
-        const std::shared_ptr<spdlog::logger> &logger = util::getLogger();
-
-        if (!_isBound) {
-            throw std::runtime_error("WasmModule must be bound before executing function");
-        } else {
-            if (boundUser != msg.user() || boundFunction != msg.function()) {
-                const std::string funcStr = util::funcToString(msg, true);
-                logger->error("Cannot execute {} on module bound to {}/{}",
-                              funcStr, boundUser, boundFunction);
-                throw std::runtime_error("Cannot execute function on module bound to another");
-            }
-        }
-
-        // Set TLS for this context with hacky conditional stack instantiation
-        executingModule = this;
-        executingCall = &msg;
-        openmp::setThreadNumber(msg.threadnum());
-        openmp::OMPLevel ompLevel = !msg.has_ldepth() ? openmp::OMPLevel() : openmp::OMPLevel(msg.ldepth(),
-                                                                                              msg.leffdepth(),
-                                                                                              msg.lmal(),
-                                                                                              msg.numthreads());
-        openmp::setThreadLevel(&ompLevel);
-
-        // Run a specific function if requested
-        int funcPtr = msg.funcptr();
-        std::vector<IR::UntaggedValue> invokeArgs;
-        Runtime::Function *funcInstance;
-        IR::FunctionType funcType;
-        if (msg.has_ldepth()) {
-            funcInstance = getFunctionFromPtr(funcPtr);
-            funcType = Runtime::getFunctionType(funcInstance);
-            int threadNum = msg.threadnum();
-            int argc = msg.functionargs_size();
-            logger->debug("Running OMP thread #{} for function{} with argType {} (argc = {})", threadNum, funcPtr,
-                          WAVM::IR::asString(funcType), argc);
-            invokeArgs.emplace_back(threadNum);
-            invokeArgs.emplace_back(argc);
-            for (int argIdx = 0; argIdx < argc; argIdx++) {
-                invokeArgs.emplace_back(msg.functionargs(argIdx));
-            }
-        } else if (funcPtr > 0) {
-            funcInstance = getFunctionFromPtr(funcPtr);
-
-            // NOTE - when we've got a function pointer, we assume the args are a single integer
-            // held in the input data (resulting from a chained thread invocation)
-            if (msg.inputdata().empty()) {
-                invokeArgs = {0};
-            } else {
-                int intArg = std::stoi(msg.inputdata());
-                invokeArgs = {intArg};
-            }
-
-            funcType = IR::FunctionType(
-                    {IR::ValueType::i32},
-                    {IR::ValueType::i32}
-            );
-        } else if (boundIsTypescript) {
-            // Different function signature for typescript
-            funcType = IR::FunctionType(
-                    {IR::ValueType::i32},
-                    {}
-            );
-        } else {
-            // Set up main args
-            invokeArgs = getArgcArgv(msg);
-            funcInstance = getMainFunction();
-            funcType = IR::FunctionType(
-                    {IR::ValueType::i32},
-                    {IR::ValueType::i32, IR::ValueType::i32}
-            );
-        }
-
-        // Call the function
-        int returnValue = 0;
-        bool success = true;
-        try {
-            Runtime::catchRuntimeExceptions([this, &funcInstance, &funcType, &invokeArgs, &returnValue, &logger] {
-                logger->debug("Invoking C/C++ function");
-
-                IR::UntaggedValue result;
-                executeFunction(
-                        funcInstance,
-                        funcType,
-                        invokeArgs,
-                        result
-                );
-
-                returnValue = result.i32;
-            }, [&logger, &success, &returnValue](Runtime::Exception *ex) {
-                logger->error("Runtime exception: {}", Runtime::describeException(ex).c_str());
-                Runtime::destroyException(ex);
-                success = false;
-                returnValue = 1;
-            });
-        }
-        catch (wasm::WasmExitException &e) {
-            logger->debug("Caught wasm exit exception (code {})", e.exitCode);
-            returnValue = e.exitCode;
-            success = e.exitCode == 0;
-        }
-
-        // Record the return value
-        msg.set_returnvalue(returnValue);
-        return success;
-    }
-
-    U32 WasmModule::mmapFile(U32 fd, U32 length) {
-        const std::shared_ptr<spdlog::logger> &logger = util::getLogger();
-
-        // mmap the memory region
-        U32 wasmPtr = mmapMemory(length);
-        U32 *targetPtr = &Runtime::memoryRef<U32>(defaultMemory, wasmPtr);
-
-        // Unmap and remap the memory
-        munmap(targetPtr, length);
-        U32 *mmappedPtr = (U32 *) mmap(targetPtr, length, PROT_READ, MAP_SHARED, fd, 0);
-        if (mmappedPtr == MAP_FAILED) {
-            logger->error("Failed mmapping file descriptor {} ({} - {})", fd, errno, strerror(errno));
-            throw std::runtime_error("Unable to map file");
-        }
-
-        if (mmappedPtr != targetPtr) {
-            throw std::runtime_error("Unable to map file into required location");
-        }
-
-        return wasmPtr;
-    }
-
-    U32 WasmModule::mmapMemory(U32 length) {
-        // Round up to page boundary
-        Uptr pagesRequested = getNumberOfPagesForBytes(length);
-        return mmapPages(pagesRequested);
-    }
-
-    U32 WasmModule::mmapPages(U32 pages) {
-        const std::shared_ptr<spdlog::logger> &logger = util::getLogger();
-        U64 maxSize = getMemoryType(defaultMemory).size.max;
-        Uptr currentPageCount = Runtime::getMemoryNumPages(defaultMemory);
-
-        Uptr newPageCount = currentPageCount + pages;
-        if (newPageCount > maxSize) {
-            logger->error("mmap would exceed max of {} pages (growing by {} from {})", maxSize, pages,
-                          currentPageCount);
-            throw std::runtime_error("Mmap exceeding max");
-        }
-
-        Uptr pageCountOut;
-        Runtime::GrowResult result = growMemory(defaultMemory, pages, &pageCountOut);
-        if (result != Runtime::GrowResult::success) {
-            if (result == Runtime::GrowResult::outOfMemory) {
-                logger->error("Committing new pages failed (errno={} ({})) (growing by {} from current {})",
-                              errno, strerror(errno), pages, currentPageCount);
-                throw std::runtime_error("Unable to commit virtual pages");
-            } else if (result == Runtime::GrowResult::outOfMaxSize) {
-                logger->error("No memory for mapping (growing by {} from {} pages)", pages, currentPageCount);
-                throw std::runtime_error("Run out of memory to map");
-            } else if (result == Runtime::GrowResult::outOfQuota) {
-                logger->error("Memory resource quota exceeded (growing by {} from {})", pages, newPageCount);
-                throw std::runtime_error("Memory resource quota exceeded");
-            } else {
-                logger->error("Unknown memory mapping error (growing by {} from {}. Previous {})", pages, newPageCount,
-                              pageCountOut);
-                throw std::runtime_error("Unknown memory mapping error");
-            }
-        }
-
-        logger->debug("mmap - Growing memory from {} to {} pages", currentPageCount, newPageCount);
-
-        // Get pointer to mapped range
-        auto mappedRangePtr = (U32) (Uptr(pageCountOut) * IR::numBytesPerPage);
-
-        return mappedRangePtr;
-    }
-
-    U32 WasmModule::mmapKey(const std::shared_ptr<state::StateKeyValue> &kv, long offset, U32 length) {
-        // Create a key for this specific offset and length and cache the pointer once done
-        const std::string segmentKey = kv->getSegmentKey(offset, length);
-
-        // See if this is the first time the module has seen this key
-        if (sharedMemWasmPtrs.count(segmentKey) == 0) {
-            size_t alignedOffset = util::alignOffsetDown(offset);
-            size_t offsetFromStart = offset - alignedOffset;
-
-            // Work out how many bytes are needed to contain the result once it's been page aligned
-            size_t bytesLength = offsetFromStart + length;
-
-            // Create new memory region that's big enough
-            U32 wasmMemoryRegion = this->mmapMemory(bytesLength);
-            U8 *hostMemPtr = &Runtime::memoryRef<U8>(defaultMemory, wasmMemoryRegion);
-
-            // Map the WASM memory to the shared value
-            void *voidPtr = static_cast<void *>(hostMemPtr);
-            long offsetPages = util::getRequiredHostPagesRoundDown(offset);
-            long nPages = util::getRequiredHostPages(bytesLength);
-            kv->mapSharedMemory(voidPtr, offsetPages, nPages);
-
-            // Remember the kv and pointer
-            U32 wasmPtr = wasmMemoryRegion + offsetFromStart;
-            sharedMemWasmPtrs.insert(std::pair<std::string, I32>(segmentKey, wasmPtr));
-        }
-
-        // Return the wasm pointer
-        return sharedMemWasmPtrs[segmentKey];
-    }
-
-    bool WasmModule::resolve(const std::string &moduleName,
-                             const std::string &name,
-                             IR::ExternType type,
-                             Runtime::Object *&resolved) {
-
-        const std::shared_ptr<spdlog::logger> &logger = util::getLogger();
-
-        bool isMainModule = moduleInstance == nullptr;
-
-        if (isMainModule) {
-            // Main module linking comes from env module
-            resolved = getInstanceExport(envModule, name);
-        } else {
-            if (moduleName == "GOT.mem") {
-                // Handle global offset table memory entries
-                if (globalOffsetMemoryMap.count(name) == 0) {
-                    logger->error("Failed to look up memory offset in GOT: {}.{}", moduleName, name);
-                    return false;
-                }
-
-                int memOffset = globalOffsetMemoryMap[name];
-                logger->debug("Resolved {}.{} to {}", moduleName, name, memOffset);
-
-                // Create a global to hold the offset value
-                Runtime::Global *gotMemoryOffset = Runtime::createGlobal(compartment, asGlobalType(type),
-                                                                         std::string(name));
-                Runtime::initializeGlobal(gotMemoryOffset, memOffset);
-                resolved = asObject(gotMemoryOffset);
-
-            } else if (moduleName == "GOT.func") {
-                int tableIdx = -1;
-
-                // See if it's already in the GOT
-                if (globalOffsetTableMap.count(name) > 0) {
-                    tableIdx = globalOffsetTableMap[name];
-                    logger->debug("Resolved {}.{} to offset {}", moduleName, name, tableIdx);
-                }
-
-                // Check in already loaded modules if not found
-                if (tableIdx == -1) {
-                    // First check the main module
-                    Runtime::Object *resolvedFunc = getInstanceExport(moduleInstance, name);
-
-                    // Check other dynamic modules if not found in main module
-                    if (!resolvedFunc) {
-                        for (auto m : dynamicModuleMap) {
-                            resolvedFunc = getInstanceExport(m.second, name);
-                            if (resolvedFunc) {
-                                break;
-                            }
-                        }
-                    }
-
-                    // If we've found something, add it to the table
-                    if (resolvedFunc) {
-                        tableIdx = addFunctionToTable(resolvedFunc);
-                        globalOffsetTableMap.insert({name, tableIdx});
-                    }
-                }
-
-                // If not found, create a placeholder to be filled in later
-                // TODO - what causes this?
-                if (tableIdx == -1) {
-                    // Create a new entry in the table and use this, but mark it to be filled later
-                    Uptr newIdx;
-                    Runtime::GrowResult result = Runtime::growTable(defaultTable, 1, &newIdx);
-
-                    if (result != Runtime::GrowResult::success) {
-                        throw std::runtime_error("Failed to grow table");
-                    }
-
-                    tableIdx = (int) newIdx;
-
-                    logger->warn("Adding placeholder table offset: {}.{} at {}", moduleName, name, tableIdx);
-                    missingGlobalOffsetEntries.insert({name, tableIdx});
-                }
-
-                // Create a global to hold the function offset
-                Runtime::Global *gotFunctionOffset = Runtime::createGlobal(compartment, asGlobalType(type),
-                                                                           std::string(name));
-                Runtime::initializeGlobal(gotFunctionOffset, tableIdx);
-                resolved = asObject(gotFunctionOffset);
-
-            } else if (name == "__memory_base") {
-                // Memory base tells the loaded module where to start its heap
-                Runtime::Global *newMemoryBase = Runtime::createGlobal(compartment, asGlobalType(type),
-                                                                       std::string(name));
-                Runtime::initializeGlobal(newMemoryBase, nextMemoryBase);
-                resolved = asObject(newMemoryBase);
-
-            } else if (name == "__table_base") {
-                // Table base tells the loaded module where to start its table entries
-                Runtime::Global *newTableBase = Runtime::createGlobal(compartment, asGlobalType(type),
-                                                                      std::string(name));
-                Runtime::initializeGlobal(newTableBase, nextTableBase);
-                resolved = asObject(newTableBase);
-
-            } else if (name == "__stack_pointer") {
-                // Stack pointer is where the loaded module should put its stack
-                Runtime::Global *newStackPointer = Runtime::createGlobal(compartment, asGlobalType(type),
-                                                                         std::string(name));
-                Runtime::initializeGlobal(newStackPointer, nextStackPointer);
-                resolved = asObject(newStackPointer);
-
-            } else if (name == "__indirect_function_table") {
-                // This is the name for the table imported from the main module
-                Runtime::Table *table = Runtime::getDefaultTable(moduleInstance);
-                resolved = asObject(table);
-            } else {
-                // First check in normal env
-                resolved = getInstanceExport(envModule, name);
-
-                // Check the main module if not
-                if (!resolved) {
-                    resolved = getInstanceExport(moduleInstance, name);
-                }
-
-                // Check other dynamically loaded modules for the export
-                if (!resolved) {
-                    for (auto &m : dynamicModuleMap) {
-                        resolved = getInstanceExport(m.second, name);
-                        if (resolved) {
-                            break;
-                        }
-                    }
-                }
-            }
-        }
-
-        // Check whether the target has been resolved to the correct type
-        if (resolved) {
-            if (isA(resolved, type)) {
-                return true;
-            } else {
-                logger->error("Resolved import {}.{} to a {}, but was expecting {}",
-                              moduleName.c_str(),
-                              name.c_str(),
-                              asString(getExternType(resolved)).c_str(),
-                              asString(type).c_str());
-                return false;
-            }
-        }
-
-        logger->error("Missing import {}.{} {}", moduleName, name, asString(type).c_str());
-
-        return false;
-    }
-
-    std::map<std::string, std::string> WasmModule::buildDisassemblyMap() {
-        std::map<std::string, std::string> output;
-
-        IRModuleCache &moduleRegistry = wasm::getIRModuleCache();
-        IR::Module &module = moduleRegistry.getModule(boundUser, boundFunction, "");
-
-        IR::DisassemblyNames disassemblyNames;
-        getDisassemblyNames(module, disassemblyNames);
-
-        for (Uptr i = 0; i < module.functions.size(); i++) {
-            unsigned long nImports = module.functions.imports.size();
-            bool isImport = i < nImports;
-
-            int nameIdx = isImport ? i : i - nImports;
-            std::string baseName = isImport ? "functionImport" : "functionDef";
-            std::string funcName = baseName + std::to_string(nameIdx);
-
-            std::string disasName = disassemblyNames.functions[i].name;
-            output.insert({funcName, disasName});
-        }
-
-        return output;
-    }
-
-    int WasmModule::getDynamicModuleCount() {
-        return dynamicModuleCount;
-    }
-
-    int WasmModule::getNextMemoryBase() {
-        return nextMemoryBase;
-    }
-
-    int WasmModule::getNextStackPointer() {
-        return nextStackPointer;
-    }
-
-    int WasmModule::getNextTableBase() {
-        return nextTableBase;
-    }
-
-    void WasmModule::addFdForThisThread(int fd) {
-        openFds.insert(fd);
-    }
-
-    void WasmModule::removeFdForThisThread(int fd) {
-        openFds.erase(fd);
-    }
-
-    void WasmModule::clearFds() {
-        openFds.clear();
-    }
-
-    void WasmModule::checkThreadOwnsFd(int fd) {
-        const std::shared_ptr<spdlog::logger> logger = util::getLogger();
-
-        if (fd == STDIN_FILENO) {
-            logger->warn("Process interacting with stdin");
-            return;
-        } else if (fd == STDOUT_FILENO || fd == STDERR_FILENO) {
-            // Allow stdout/ stderr
-            return;
-        }
-
-        bool isNotOwned = openFds.find(fd) == openFds.end();
-        if (isNotOwned) {
-            logger->error("fd not owned by this thread {}", fd);
-            throw std::runtime_error("fd not owned by this function");
-        }
-    }
-
-    std::string WasmModule::getBoundUser() {
-        return boundUser;
-    }
-
-    std::string WasmModule::getBoundFunction() {
-        return boundFunction;
-    }
-
-    bool WasmModule::getBoundIsTypescript() {
-        return boundIsTypescript;
-    }
-
-    int WasmModule::getFunctionOffsetFromGOT(const std::string &funcName) {
-        if (globalOffsetTableMap.count(funcName) == 0) {
-            const std::shared_ptr<spdlog::logger> &logger = util::getLogger();
-            logger->error("Function not found in GOT - {}", funcName);
-            throw std::runtime_error("Function not found in GOT");
-        }
-
-        return globalOffsetTableMap[funcName];
-    }
-
-    int WasmModule::getDataOffsetFromGOT(const std::string &name) {
-        if (globalOffsetMemoryMap.count(name) == 0) {
-            const std::shared_ptr<spdlog::logger> &logger = util::getLogger();
-            logger->error("Data not found in GOT - {}", name);
-            throw std::runtime_error("Memory not found in GOT");
-        }
-
-        return globalOffsetMemoryMap[name];
-    }
-
-    void WasmModule::writeMemoryToFd(int fd) {
-        memoryFd = fd;
-
-        const std::shared_ptr<spdlog::logger> &logger = util::getLogger();
-        logger->debug("Writing memory for {}/{} to fd {}", this->boundUser, this->boundFunction, memoryFd);
-
-        Uptr numPages = Runtime::getMemoryNumPages(defaultMemory);
-        Uptr numBytes = numPages * IR::numBytesPerPage;
-        U8 *memoryBase = Runtime::getMemoryBaseAddress(defaultMemory);
-
-        // Make the fd big enough
-        memoryFdSize = numBytes;
-        int ferror = ftruncate(memoryFd, memoryFdSize);
-        if (ferror) {
-            logger->error("ferror call failed with error {}", ferror);
-        }
-
-        // Write the data
-        ssize_t werror = write(memoryFd, memoryBase, memoryFdSize);
-        if (werror == -1) {
-            logger->error("write call failed");
-        }
-    }
-
-    void WasmModule::mapMemoryFromFd() {
-        const std::shared_ptr<spdlog::logger> &logger = util::getLogger();
-        logger->debug("Mapping memory for {}/{} from fd {}", this->boundUser, this->boundFunction, memoryFd);
-
-        U8 *memoryBase = Runtime::getMemoryBaseAddress(defaultMemory);
-
-        mmap(memoryBase, memoryFdSize, PROT_WRITE, MAP_PRIVATE | MAP_FIXED, memoryFd, 0);
-    }
-
-    void WasmModule::snapshotToFile(const std::string &filePath) {
-        std::ofstream outStream(filePath, std::ios::binary);
-        doSnapshot(outStream);
-    }
-
-    std::vector<uint8_t> WasmModule::snapshotToMemory() {
-        std::ostringstream outStream;
-        doSnapshot(outStream);
-
-        std::string outStr = outStream.str();
-
-        return std::vector<uint8_t>(outStr.begin(), outStr.end());
-=======
     wasm::WasmEnvironment &WasmModule::getWasmEnvironment() {
         return wasmEnvironment;
->>>>>>> c36c2310
     }
 
     size_t WasmModule::snapshotToState(const std::string &stateKey) {
@@ -700,48 +170,8 @@
         stdoutSize = 0;
     }
 
-<<<<<<< HEAD
-    I64 WasmModule::executeThread(WasmThreadSpec &spec) {
-        // Set up TLS for this thread
-        setExecutingModule(spec.parentModule);
-        setExecutingCall(spec.parentCall);
-        openmp::setThreadNumber(spec.tid);
-        openmp::setThreadLevel(spec.level);
-
-        // Create a new region for this thread's stack
-        U32 thisStackBase = getExecutingModule()->mmapMemory(spec.stackSize);
-        U32 stackTop = thisStackBase + spec.stackSize - 1;
-
-        // Create a new context for this thread
-        Runtime::Context *threadContext = createContext(
-                getCompartmentFromContextRuntimeData(spec.contextRuntimeData)
-        );
-
-        // Set the stack pointer in this context
-        IR::UntaggedValue &stackGlobal = threadContext->runtimeData->mutableGlobals[0];
-        if (stackGlobal.u32 != STACK_SIZE) {
-            util::getLogger()->error("Expected first mutable global in context to be stack pointer ({})",
-                                     stackGlobal.u32);
-            throw std::runtime_error("Unexpected mutable global format");
-        }
-
-        threadContext->runtimeData->mutableGlobals[0] = stackTop;
-
-        // Execute the function
-        IR::UntaggedValue result;
-        Runtime::invokeFunction(
-                threadContext,
-                spec.func,
-                Runtime::getFunctionType(spec.func),
-                spec.funcArgs,
-                &result
-        );
-
-        return result.i32;
-=======
     U32 WasmModule::getArgc() {
         return argc;
->>>>>>> c36c2310
     }
 
     U32 WasmModule::getArgvBufferSize() {
