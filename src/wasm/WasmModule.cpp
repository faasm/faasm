#include "wasm/WasmModule.h"

#include <conf/FaasmConfig.h>
#include <faabric/scheduler/Scheduler.h>
#include <faabric/snapshot/SnapshotRegistry.h>
#include <faabric/util/bytes.h>
#include <faabric/util/config.h>
#include <faabric/util/environment.h>
#include <faabric/util/func.h>
#include <faabric/util/gids.h>
#include <faabric/util/locks.h>
#include <faabric/util/memory.h>
#include <faabric/util/timing.h>

#include <boost/filesystem.hpp>
#include <sstream>
#include <sys/mman.h>
#include <sys/uio.h>

namespace wasm {
// Using TLS here to isolate between executing functions
static thread_local faabric::Message* executingCall;
static thread_local wasm::WasmModule* executingModule;

bool isWasmPageAligned(int32_t offset)
{
    if (offset & (WASM_BYTES_PER_PAGE - 1)) {
        return false;
    } else {
        return true;
    }
}

faabric::Message* getExecutingCall()
{
    return executingCall;
}

void setExecutingCall(faabric::Message* other)
{
    executingCall = other;
}

wasm::WasmModule* getExecutingModule()
{
    return executingModule;
}

void setExecutingModule(wasm::WasmModule* module)
{
    executingModule = module;
}

size_t getNumberOfWasmPagesForBytes(uint32_t nBytes)
{
    // Round up to nearest page
    size_t pageCount =
      (size_t(nBytes) + WASM_BYTES_PER_PAGE - 1) / WASM_BYTES_PER_PAGE;

    return pageCount;
}

uint32_t roundUpToWasmPageAligned(uint32_t nBytes)
{
    size_t nPages = getNumberOfWasmPagesForBytes(nBytes);
    return (uint32_t)(nPages * WASM_BYTES_PER_PAGE);
}

size_t getPagesForGuardRegion()
{
    size_t regionSize = GUARD_REGION_SIZE;
    size_t nWasmPages = getNumberOfWasmPagesForBytes(regionSize);
    return nWasmPages;
}

WasmModule::WasmModule()
  : threadPoolSize(conf::getFaasmConfig().moduleThreadPoolSize)
{}

WasmModule::~WasmModule()
{
    // Does nothing
}

void WasmModule::flush() {}

storage::FileSystem& WasmModule::getFileSystem()
{
    return filesystem;
}

wasm::WasmEnvironment& WasmModule::getWasmEnvironment()
{
    return wasmEnvironment;
}

std::string WasmModule::snapshot(bool locallyRestorable)
{
    PROF_START(wasmSnapshot)

    // Create snapshot key
    uint32_t gid = faabric::util::generateGid();
    std::string snapKey =
      this->boundUser + "_" + this->boundFunction + "_" + std::to_string(gid);

    // Note - we only want to take the snapshot to the current brk, not the top
    // of the allocated memory
    faabric::util::SnapshotData data;
    data.data = getMemoryBase();
    data.size = getCurrentBrk();

    faabric::snapshot::SnapshotRegistry& reg =
      faabric::snapshot::getSnapshotRegistry();
    reg.takeSnapshot(snapKey, data, locallyRestorable);

    PROF_END(wasmSnapshot)

    return snapKey;
}

void WasmModule::restore(const std::string& snapshotKey)
{
    PROF_START(wasmSnapshotRestore)

    auto logger = faabric::util::getLogger();
    faabric::snapshot::SnapshotRegistry& reg =
      faabric::snapshot::getSnapshotRegistry();

    // Expand memory if necessary
    faabric::util::SnapshotData data = reg.getSnapshot(snapshotKey);
    uint32_t memSize = getCurrentBrk();

    if (data.size == memSize) {
        logger->debug("Snapshot memory size equal to current memory");
    } else if (data.size > memSize) {
        logger->debug("Growing memory to fit snapshot");
        size_t bytesRequired = data.size - memSize;
        this->growMemory(bytesRequired);
    } else {
        logger->debug("Shrinking memory to fit snapshot");
        size_t shrinkBy = memSize - data.size;
        this->shrinkMemory(shrinkBy);
    }

    // Map the snapshot into memory
    uint8_t* memoryBase = getMemoryBase();
    reg.mapSnapshot(snapshotKey, memoryBase);

    PROF_END(wasmSnapshotRestore)
}

std::string WasmModule::getBoundUser()
{
    return boundUser;
}

std::string WasmModule::getBoundFunction()
{
    return boundFunction;
}

int WasmModule::getStdoutFd()
{
    if (stdoutMemFd == 0) {
        stdoutMemFd = memfd_create("stdoutfd", 0);
        faabric::util::getLogger()->debug("Capturing stdout: fd={}",
                                          stdoutMemFd);
    }

    return stdoutMemFd;
}

ssize_t WasmModule::captureStdout(const struct iovec* iovecs, int iovecCount)
{
    int memFd = getStdoutFd();
    ssize_t writtenSize = ::writev(memFd, iovecs, iovecCount);

    if (writtenSize < 0) {
        faabric::util::getLogger()->error("Failed capturing stdout: {}",
                                          strerror(errno));
        throw std::runtime_error(std::string("Failed capturing stdout: ") +
                                 strerror(errno));
    }

    faabric::util::getLogger()->debug("Captured {} bytes of formatted stdout",
                                      writtenSize);
    stdoutSize += writtenSize;
    return writtenSize;
}

ssize_t WasmModule::captureStdout(const void* buffer)
{
    int memFd = getStdoutFd();

    ssize_t writtenSize =
      dprintf(memFd, "%s\n", reinterpret_cast<const char*>(buffer));

    if (writtenSize < 0) {
        faabric::util::getLogger()->error("Failed capturing stdout: {}",
                                          strerror(errno));
        throw std::runtime_error("Failed capturing stdout");
    }

    faabric::util::getLogger()->debug("Captured {} bytes of unformatted stdout",
                                      writtenSize);
    stdoutSize += writtenSize;
    return writtenSize;
}

std::string WasmModule::getCapturedStdout()
{
    if (stdoutSize == 0) {
        return "";
    }

    // Go back to start
    int memFd = getStdoutFd();
    lseek(memFd, 0, SEEK_SET);

    // Read in and return
    char* buf = new char[stdoutSize];
    read(memFd, buf, stdoutSize);
    std::string stdoutString(buf, stdoutSize);
    faabric::util::getLogger()->debug(
      "Read stdout length {}:\n{}", stdoutSize, stdoutString);

    return stdoutString;
}

void WasmModule::clearCapturedStdout()
{
    close(stdoutMemFd);
    stdoutMemFd = 0;
    stdoutSize = 0;
}

uint32_t WasmModule::getArgc()
{
    return argc;
}

uint32_t WasmModule::getArgvBufferSize()
{
    return argvBufferSize;
}

void WasmModule::prepareArgcArgv(const faabric::Message& msg)
{
    // Here we set up the arguments to main(), i.e. argc and argv
    // We allow passing of arbitrary commandline arguments via the invocation
    // message. These are passed as a string with a space separating each
    // argument.
    argv = faabric::util::getArgvForMessage(msg);
    argc = argv.size();

    // Work out the size of the buffer to hold the strings (allowing
    // for null terminators)
    argvBufferSize = 0;
    for (const auto& thisArg : argv) {
        argvBufferSize += thisArg.size() + 1;
    }
}

/**
 * Maps the given state into the module's memory.
 *
 * If we are dealing with a chunk of a larger state value, the host memory
 * will be reserved for the full value, but only the necessary wasm pages
 * will be created. Loading many chunks of the same value leads to
 * fragmentation, but usually only one or two chunks are loaded per module.
 *
 * To perform the mapping we need to ensure allocated memory is page-aligned.
 */
uint32_t WasmModule::mapSharedStateMemory(
  const std::shared_ptr<faabric::state::StateKeyValue>& kv,
  long offset,
  uint32_t length)
{
    // See if we already have this segment mapped into memory
    std::string segmentKey = kv->user + "_" + kv->key + "__" +
                             std::to_string(offset) + "__" +
                             std::to_string(length);
    if (sharedMemWasmPtrs.count(segmentKey) == 0) {
        // Lock and double check
        faabric::util::UniqueLock lock(moduleStateMutex);
        if (sharedMemWasmPtrs.count(segmentKey) == 0) {
            // Page-align the chunk
            faabric::util::AlignedChunk chunk =
              faabric::util::getPageAlignedChunk(offset, length);

            // Create the wasm memory region and work out the offset to the
            // start of the desired chunk in this region (this will be zero if
            // the offset is already zero, or if the offset is page-aligned
            // already).
            // We need to round the allocation up to a wasm page boundary
            uint32_t allocSize = roundUpToWasmPageAligned(chunk.nBytesLength);
            uint32_t wasmBasePtr = this->growMemory(allocSize);
            uint32_t wasmOffsetPtr = wasmBasePtr + chunk.offsetRemainder;

            // Map the shared memory
            uint8_t* wasmMemoryRegionPtr = wasmPointerToNative(wasmBasePtr);
            kv->mapSharedMemory(static_cast<void*>(wasmMemoryRegionPtr),
                                chunk.nPagesOffset,
                                chunk.nPagesLength);

            // Cache the wasm pointer
            sharedMemWasmPtrs[segmentKey] = wasmOffsetPtr;
        }
    }

    // Return the wasm pointer
    return sharedMemWasmPtrs[segmentKey];
}

uint32_t WasmModule::getCurrentBrk()
{
    faabric::util::SharedLock lock(moduleMemoryMutex);
    return currentBrk;
}

void WasmModule::shutdownPthreads()
{
    faabric::util::UniqueLock lock(threadsMutex);

    faabric::util::getLogger()->debug("Shutting down pthread pool");

    // Send shutdown messages
    for (int i = 0; i < pthreads.size(); i++) {
        std::promise<int32_t> p;
        std::future<int32_t> f = p.get_future();
        threads::PthreadTask t(nullptr, nullptr);
        t.isShutdown = true;

        pthreadTaskQueue.enqueue(std::make_pair(std::move(p), std::move(t)));

        f.get();
    }

    // Wait
    for (auto& t : pthreads) {
        if (t.joinable()) {
            t.join();
        }
    }
}

void WasmModule::shutdownOpenMPThreads()
{
    faabric::util::UniqueLock lock(threadsMutex);

    faabric::util::getLogger()->debug("Shutting down OpenMP thread pool");

    // Send shutdown messages on each queue
    for (auto& taskQueue : openMPTaskQueueMap) {
        std::promise<int32_t> p;
        std::future<int32_t> f = p.get_future();
        threads::OpenMPTask t(nullptr, nullptr, nullptr);
        t.isShutdown = true;

        taskQueue.second.enqueue(std::make_pair(std::move(p), std::move(t)));

        f.get();
    }

    // Wait
    for (auto& t : openMPThreads) {
        if (t.second.joinable()) {
            t.second.join();
        }
    }
}

std::future<int32_t> WasmModule::executePthreadTask(threads::PthreadTask t)
{
    // Enqueue the task
    std::promise<int32_t> p;
    std::future<int32_t> f = p.get_future();
    pthreadTaskQueue.enqueue(std::make_pair(std::move(p), std::move(t)));

    // Check if we can add a thread
    if (!t.isShutdown && (pthreads.size() < threadPoolSize)) {
        faabric::util::UniqueLock lock(threadsMutex);

        // Double check once lock acquired
        if (pthreads.size() < threadPoolSize) {
            uint32_t stackTop = threadStacks.back();
            threadStacks.pop_back();

            pthreads.emplace_back([this, stackTop] {
                for (;;) {
                    auto logger = faabric::util::getLogger();

                    PthreadTaskPair taskPair = pthreadTaskQueue.dequeue();

                    if (taskPair.second.isShutdown) {
                        taskPair.first.set_value(0);

                        logger->debug("Pthread pool thread shutting down");
                        break;
                    }

                    auto& sch = faabric::scheduler::getScheduler();

                    // We are now in a new thread so need to set up
                    // everything that uses TLS
                    setExecutingModule(this);
                    setExecutingCall(taskPair.second.parentMsg);

                    taskPair.first.set_value(
                      executeAsPthread(stackTop, taskPair.second.msg));

                    // Caller has to notify scheduler when finished
                    // executing a thread locally
                    // TODO - avoid this copy
                    sch.notifyCallFinished(*taskPair.second.msg);
                }
            });
        }
    }

    return f;
}

std::future<int32_t> WasmModule::executeOpenMPTask(threads::OpenMPTask t)
{
    // Enqueue the task
    std::promise<int32_t> p;
    std::future<int32_t> f = p.get_future();

    // We have a fixed pool of threads, we have to share the work evenly over
    // them, but we always want to send the same OMP thread number to the same
    // thread. However, if we don't have enough threads in the pool, we want to
    // cycle round again, and if we're at a nested level, we want to spread the
    // work to other threads so we don't get nested ones blocking each other.
<<<<<<< HEAD
    int threadPoolIdx =
      (t.nextLevel->depth - 1 + t.msg->ompthreadnum()) % threadPoolSize;
=======
    if (t.nextLevel->depth < 1) {
        throw std::runtime_error("Depth cannot be below 1");
    }

    int threadPoolIdx = t.nextLevel->depth - 1 + t.msg->ompthreadnum();
    threadPoolIdx = threadPoolIdx % threadPoolSize;
>>>>>>> 2f21aa51

    // Enqueue the task
    openMPTaskQueueMap[threadPoolIdx].enqueue(
      std::make_pair(std::move(p), std::move(t)));

    // Check if we need to add the thread for this index
    if (openMPThreads.count(threadPoolIdx) == 0) {
        // Get mutex and re-check
        faabric::util::UniqueLock lock(threadsMutex);

        if (openMPThreads.count(threadPoolIdx) == 0) {
            if (threadStacks.empty()) {
                throw std::runtime_error("Run out of thread stacks");
            }

            uint32_t stackTop = threadStacks.back();
            threadStacks.pop_back();

<<<<<<< HEAD
            openMPThreads.insert(
=======
            openMPThreads.emplace(
>>>>>>> 2f21aa51
              std::make_pair(threadPoolIdx, [this, stackTop, threadPoolIdx] {
                  auto logger = faabric::util::getLogger();
                  logger->debug("Starting OpenMP pool thread {}/{}",
                                threadPoolIdx,
                                threadPoolSize);

                  for (;;) {
                      OpenMPTaskPair taskPair =
                        openMPTaskQueueMap[threadPoolIdx].dequeue();

                      if (taskPair.second.isShutdown) {
                          taskPair.first.set_value(0);

                          logger->debug(
                            "OpenMP thread pool thread {} shutting down",
                            threadPoolIdx);

                          break;
                      }

<<<<<<< HEAD
                      int ompThreadNum = taskPair.second.msg->appindex();
=======
                      int ompThreadNum = taskPair.second.msg->ompthreadnum();
>>>>>>> 2f21aa51
                      logger->debug("OpenMP {}: executing OMP thread {}, "
                                    "function {}, message {}",
                                    threadPoolIdx,
                                    ompThreadNum,
                                    taskPair.second.msg->funcptr(),
                                    taskPair.second.msg->id());

                      // We are now in a new thread so need to set up
                      // everything that uses TLS
<<<<<<< HEAD
                      threads::setCurrentOpenMPLevel(taskPair.second.nextLevel);
=======
                      setUpOpenMPContext(ompThreadNum,
                                         taskPair.second.nextLevel);
>>>>>>> 2f21aa51
                      setExecutingModule(this);
                      setExecutingCall(taskPair.second.parentMsg);

                      taskPair.first.set_value(executeAsOMPThread(
                        threadPoolIdx, stackTop, taskPair.second.msg));

                      // Caller has to notify scheduler when finished
                      // executing a thread locally
                      auto& sch = faabric::scheduler::getScheduler();
                      sch.notifyCallFinished(*taskPair.second.msg);
                  }
              }));
        }
    }

    return f;
}

uint32_t WasmModule::createMemoryGuardRegion(uint32_t wasmOffset)
{
    auto logger = faabric::util::getLogger();

    uint32_t regionSize = GUARD_REGION_SIZE;
    uint8_t* nativePtr = wasmPointerToNative(wasmOffset);

    // NOTE: we want to protect these regions from _writes_, but we don't
    // want to stop them being read, otherwise snapshotting will fail.
    // Therefore we make them read-only
    int res = mprotect(nativePtr, regionSize, PROT_READ);
    if (res != 0) {
        logger->error("Failed to create memory guard: {}",
                      std::strerror(errno));
        throw std::runtime_error("Failed to create memory guard");
    }

    logger->debug(
      "Created guard region {}-{}", wasmOffset, wasmOffset + regionSize);

    return wasmOffset + regionSize;
}

void WasmModule::createThreadStacks()
{
    auto logger = faabric::util::getLogger();

    logger->debug("Creating {} thread stacks", threadPoolSize);

    for (int i = 0; i < threadPoolSize; i++) {
        // Allocate thread and guard pages
        uint32_t memSize = THREAD_STACK_SIZE + (2 * GUARD_REGION_SIZE);
        uint32_t memBase = growMemory(memSize);

        // Note that wasm stacks grow downwards, so we have to store the stack
        // top, which is the offset one below the guard region above the stack
        uint32_t stackTop = memBase + GUARD_REGION_SIZE + THREAD_STACK_SIZE - 1;
        threadStacks.push_back(stackTop);

        // Add guard regions
        createMemoryGuardRegion(memBase);
        createMemoryGuardRegion(stackTop + 1);
    }
}

threads::MutexManager& WasmModule::getMutexes()
{
    return mutexes;
}

// ------------------------------------------
// Functions to be implemented by subclasses
// ------------------------------------------

void WasmModule::bindToFunction(const faabric::Message& msg)
{
    throw std::runtime_error("bindToFunction not implemented");
}

void WasmModule::bindToFunctionNoZygote(const faabric::Message& msg)
{
    throw std::runtime_error("bindToFunctionNoZygote not implemented");
}

bool WasmModule::execute(faabric::Message& msg, bool forceNoop)
{
    throw std::runtime_error("execute not implemented");
}

bool WasmModule::isBound()
{
    throw std::runtime_error("isBound not implemented");
}

void WasmModule::writeArgvToMemory(uint32_t wasmArgvPointers,
                                   uint32_t wasmArgvBuffer)
{
    throw std::runtime_error("writeArgvToMemory not implemented");
}

void WasmModule::writeWasmEnvToMemory(uint32_t envPointers, uint32_t envBuffer)
{
    throw std::runtime_error("writeWasmEnvToMemory not implemented");
}

uint32_t WasmModule::growMemory(uint32_t nBytes)
{
    throw std::runtime_error("growMemory not implemented");
}

uint32_t WasmModule::shrinkMemory(uint32_t nBytes)
{
    throw std::runtime_error("shrinkMemory not implemented");
}

uint32_t WasmModule::mmapMemory(uint32_t nBytes)
{
    throw std::runtime_error("mmapMemory not implemented");
}

uint32_t WasmModule::mmapFile(uint32_t fp, uint32_t length)
{
    throw std::runtime_error("mmapFile not implemented");
}

void WasmModule::unmapMemory(uint32_t offset, uint32_t nBytes)
{
    throw std::runtime_error("unmapMemory not implemented");
}

uint8_t* WasmModule::wasmPointerToNative(int32_t wasmPtr)
{
    throw std::runtime_error("wasmPointerToNative not implemented");
}

void WasmModule::printDebugInfo()
{
    throw std::runtime_error("printDebugInfo not implemented");
}

size_t WasmModule::getMemorySizeBytes()
{
    throw std::runtime_error("getMemorySizeBytes not implemented");
}

uint8_t* WasmModule::getMemoryBase()
{
    throw std::runtime_error("getMemoryBase not implemented");
}

int32_t WasmModule::executeAsOMPThread(int threadPoolIdx,
                                       uint32_t stackTop,
                                       std::shared_ptr<faabric::Message> msg)
{
    throw std::runtime_error("executeAsOMPThread not implemented");
}

int32_t WasmModule::executeAsPthread(uint32_t stackTop,
                                     std::shared_ptr<faabric::Message> msg)
{
    throw std::runtime_error("executeAsPthread not implemented");
}
}<|MERGE_RESOLUTION|>--- conflicted
+++ resolved
@@ -432,17 +432,12 @@
     // thread. However, if we don't have enough threads in the pool, we want to
     // cycle round again, and if we're at a nested level, we want to spread the
     // work to other threads so we don't get nested ones blocking each other.
-<<<<<<< HEAD
-    int threadPoolIdx =
-      (t.nextLevel->depth - 1 + t.msg->ompthreadnum()) % threadPoolSize;
-=======
     if (t.nextLevel->depth < 1) {
         throw std::runtime_error("Depth cannot be below 1");
     }
 
     int threadPoolIdx = t.nextLevel->depth - 1 + t.msg->ompthreadnum();
     threadPoolIdx = threadPoolIdx % threadPoolSize;
->>>>>>> 2f21aa51
 
     // Enqueue the task
     openMPTaskQueueMap[threadPoolIdx].enqueue(
@@ -461,11 +456,7 @@
             uint32_t stackTop = threadStacks.back();
             threadStacks.pop_back();
 
-<<<<<<< HEAD
-            openMPThreads.insert(
-=======
             openMPThreads.emplace(
->>>>>>> 2f21aa51
               std::make_pair(threadPoolIdx, [this, stackTop, threadPoolIdx] {
                   auto logger = faabric::util::getLogger();
                   logger->debug("Starting OpenMP pool thread {}/{}",
@@ -486,11 +477,7 @@
                           break;
                       }
 
-<<<<<<< HEAD
                       int ompThreadNum = taskPair.second.msg->appindex();
-=======
-                      int ompThreadNum = taskPair.second.msg->ompthreadnum();
->>>>>>> 2f21aa51
                       logger->debug("OpenMP {}: executing OMP thread {}, "
                                     "function {}, message {}",
                                     threadPoolIdx,
@@ -500,12 +487,7 @@
 
                       // We are now in a new thread so need to set up
                       // everything that uses TLS
-<<<<<<< HEAD
                       threads::setCurrentOpenMPLevel(taskPair.second.nextLevel);
-=======
-                      setUpOpenMPContext(ompThreadNum,
-                                         taskPair.second.nextLevel);
->>>>>>> 2f21aa51
                       setExecutingModule(this);
                       setExecutingCall(taskPair.second.parentMsg);
 
