--- conflicted
+++ resolved
@@ -1,10 +1,7 @@
 #include "WasmModule.h"
 
 #include <scheduler/Scheduler.h>
-<<<<<<< HEAD
-=======
 
->>>>>>> c36c2310
 
 namespace wasm {
     int awaitChainedCall(unsigned int messageId) {
