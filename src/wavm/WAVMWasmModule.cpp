--- conflicted
+++ resolved
@@ -812,12 +812,6 @@
     if (!_isBound) {
         throw std::runtime_error("Module must be bound before executing");
     }
-
-<<<<<<< HEAD
-    setExecutingCall(&msg);
-=======
-    const auto& logger = faabric::util::getLogger();
->>>>>>> c8443dfc
 
     // Ensure Python function file in place (if necessary)
     storage::SharedFiles::syncPythonFunctionFile(msg);
