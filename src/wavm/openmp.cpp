#include "wavm/openmp/openmp.h"

#include <future>
#include <WAVM/Platform/Thread.h>
#include <WAVM/Runtime/Runtime.h>
#include <WAVM/Runtime/Intrinsics.h>

#include <state/StateKeyValue.h>
#include <scheduler/Scheduler.h>
#include <util/timing.h>
#include <wavm/openmp/Level.h>
#include <wavm/openmp/ThreadState.h>
#include <wavm/PlatformThreadPool.h>
#include <wavm/WAVMWasmModule.h>


namespace wasm {
    using namespace openmp;

<<<<<<< HEAD
=======
    struct LocalThreadArgs {
        int tid = 0;
        std::shared_ptr<openmp::Level> level = nullptr;
        wasm::WAVMWasmModule *parentModule;
        message::Message *parentCall;
        WasmThreadSpec spec;
    };

>>>>>>> a0807e9c
    /**
     * Performs actual static assignment
     */
    template<typename T>
    void for_static_init(I32 schedule, I32 *lastIter, T *lower, T *upper, T *stride, T incr, T chunk);

    /**
     * Function used to spawn OMP threads. Will be called from within a thread
     * (hence needs to set up its own TLS)
     */
    I64 ompThreadEntryFunc(void *threadArgsPtr) {
        auto args = *reinterpret_cast<LocalThreadArgs *>(threadArgsPtr);
        // Set up various TLS
        setTLS(args.tid, args.level);
        setExecutingModule(args.parentModule);
        setExecutingCall(args.parentCall);
        return getExecutingModule()->executeThreadLocally(args.spec);
    }

    /**
     * Performs actual static assignment
     */
    template<typename T>
    void for_static_init(I32 schedule, I32 *lastIter, T *lower, T *upper, T *stride, T incr, T chunk);


    /**
     * @return the thread number, within its team, of the thread executing the function.
     */
    WAVM_DEFINE_INTRINSIC_FUNCTION(env, "omp_get_thread_num", I32, omp_get_thread_num) {
        util::getLogger()->debug("S - omp_get_thread_num");
        return thisThreadNumber;
    }

    /**
     * @return the number of threads currently in the team executing the parallel region from
     * which it is called.
     */
    WAVM_DEFINE_INTRINSIC_FUNCTION(env, "omp_get_num_threads", I32, omp_get_num_threads) {
        util::getLogger()->debug("S - omp_get_num_threads");
        return thisLevel->numThreads;
    }

    /**
     * @return the maximum number of threads that can be used to form a new team if a parallel
     * region without a num_threads clause is encountered.
     */
    WAVM_DEFINE_INTRINSIC_FUNCTION(env, "omp_get_max_threads", I32, omp_get_max_threads) {
        util::getLogger()->debug("S - omp_get_max_threads");
        return thisLevel->get_next_level_num_threads();
    }

    WAVM_DEFINE_INTRINSIC_FUNCTION(env, "omp_get_level", I32, omp_get_level) {
        util::getLogger()->debug("S - omp_get_level");
        return thisLevel->depth;
    }

    WAVM_DEFINE_INTRINSIC_FUNCTION(env, "omp_get_max_active_levels", I32, omp_get_max_active_levels) {
        util::getLogger()->debug("S - omp_get_max_active_levels");
        return thisLevel->maxActiveLevel;
    }

    WAVM_DEFINE_INTRINSIC_FUNCTION(env, "omp_set_max_active_levels", void, omp_set_max_active_levels, I32 level) {
        const std::shared_ptr<spdlog::logger> &logger = util::getLogger();
        logger->debug("S - omp_set_max_active_levels {}", level);
        if (level < 0) {
            logger->warn("Trying to set active level with a negative number {}", level);
            return;
        }
        thisLevel->maxActiveLevel = level;
    }

    /**
     * Synchronization point at which threads in a parallel region will not execute beyond
     * the omp barrier until all other threads in the team complete all explicit tasks in the region.
     * Concepts used for reductions and split barriers.
     * @param loc
     * @param global_tid
     */
    WAVM_DEFINE_INTRINSIC_FUNCTION(env, "__kmpc_barrier", void, __kmpc_barrier, I32 loc, I32 globalTid) {
        util::getLogger()->debug("S - __kmpc_barrier {} {}", loc, globalTid);

        if (!thisLevel->barrier || thisLevel->numThreads <= 1) {
            return;
        }

        thisLevel->barrier->wait();
    }

    /**
     * Enter code protected by a `critical` construct. This function blocks until the thread can enter the critical section.
     * @param loc  source location information.
     * @param global_tid  global thread number.
     * @param crit identity of the critical section. This could be a pointer to a lock
        associated with the critical section, or some other suitably unique value.
        The lock is not used because Faasm needs to control the locking mechanism for the team.
     */
    WAVM_DEFINE_INTRINSIC_FUNCTION(env, "__kmpc_critical", void, __kmpc_critical, I32 loc, I32 globalTid, I32 crit) {
        util::getLogger()->debug("S - __kmpc_critical {} {} {}", loc, globalTid, crit);
        if (thisLevel->numThreads > 1) {
            thisLevel->criticalSection.lock();
        }
    }

    /**
     * Exits code protected by a `critical` construct, releasing the held lock. This function blocks until the thread can enter the critical section.
     * @param loc  source location information.
     * @param global_tid  global thread number.
     * @param crit compiler lock. See __kmpc_critical for more information
     */
    WAVM_DEFINE_INTRINSIC_FUNCTION(env, "__kmpc_end_critical", void, __kmpc_end_critical, I32 loc, I32 globalTid,
                                   I32 crit) {
        util::getLogger()->debug("S - __kmpc_end_critical {} {} {}", loc, globalTid, crit);
        if (thisLevel->numThreads > 1) {
            thisLevel->criticalSection.unlock();
        }
    }

    /**
     * The omp flush directive identifies a point at which the compiler ensures that all threads in a parallel region
     * have the same view of specified objects in memory. Like clang here we use a fence, but this semantic might
     * not be suited for distributed work. People doing distributed DSM OMP synch the page there.
     * @param loc Source location info
     */
    WAVM_DEFINE_INTRINSIC_FUNCTION(env, "__kmpc_flush", void, __kmpc_flush, I32 loc) {
        util::getLogger()->debug("S - __kmpc_flush{}", loc);

        // Full memory fence, a bit overkill maybe for Wasm
        __sync_synchronize();

        // Prevent busy waiting like while(flag) #pragma omp flush(flag)
        WAVM::Platform::yieldToAnotherThread();
    }

    /**
     * No implied BARRIER exists on either entry to or exit from the MASTER section.
     * @param loc  source location information.
     * @param global_tid  global thread number.
     * @return 1 if this thread should execute the <tt>master</tt> block, 0 otherwise.
     *
     * Faasm: at the moment we only ensure the MASTER section is ran only once but do
     * not handle properly assigning to the master section. Support for better gtid and
     * teams will come. This is called by all threads with same GTID, which is not
     * what the native code does.
     */
    WAVM_DEFINE_INTRINSIC_FUNCTION(env, "__kmpc_master", I32, __kmpc_master, I32 loc, I32 globalTid) {
        util::getLogger()->debug("S - __kmpc_master {} {}", loc, globalTid);
        return thisThreadNumber == 0 ? 1 : 0;
    }

    /**
     * Only called by the thread executing the master region.
     * @param loc  source location information.
     * @param global_tid  global thread number .
     */
    WAVM_DEFINE_INTRINSIC_FUNCTION(env, "__kmpc_end_master", void, __kmpc_end_master, I32 loc, I32 globalTid) {
        util::getLogger()->debug("S - __kmpc_end_master {} {}", loc, globalTid);
        WAVM_ASSERT(thisThreadNumber == 0)
    }

    /**
     * Test whether to execute a single construct. There are no implicit barriers in the two "single" calls,
     rather the compiler should introduce an explicit barrier if it is required.
     * @param loc
     * @param globalTid
     * @return 1 if this thread should execute the single construct, zero otherwise.
     */
    WAVM_DEFINE_INTRINSIC_FUNCTION(env, "__kmpc_single", I32, __kmpc_single, I32 loc, I32 globalTid) {
        util::getLogger()->debug("S - __kmpc_single {} {}", loc, globalTid);
        return thisThreadNumber == 0 ? 1 : 0;
    }

    /**
     * Test whether to execute a single construct. There are no implicit barriers in the two "single" calls,
     rather the compiler should introduce an explicit barrier if it is required.
     * @param loc
     * @param globalTid
     * @return 1 if this thread should execute the single construct, zero otherwise.
     */
    WAVM_DEFINE_INTRINSIC_FUNCTION(env, "__kmpc_end_single", void, __kmpc_end_single, I32 loc, I32 globalTid) {
        util::getLogger()->debug("S - __kmpc_end_single {} {}", loc, globalTid);
        WAVM_ASSERT(thisThreadNumber == 0)
    }

    WAVM_DEFINE_INTRINSIC_FUNCTION(env, "__kmpc_push_num_threads", void, __kmpc_push_num_threads,
                                   I32 loc, I32 globalTid, I32 numThreads) {
        util::getLogger()->debug("S - __kmpc_push_num_threads {} {} {}", loc, globalTid, numThreads);
        if (numThreads > 0) {
            pushedNumThreads = numThreads;
        }
    }

    WAVM_DEFINE_INTRINSIC_FUNCTION(env, "omp_set_num_threads", void, omp_set_num_threads, I32 numThreads) {
        util::getLogger()->debug("S - omp_set_num_threads {}", numThreads);
        if (numThreads > 0) {
            wantedNumThreads = numThreads;
        }
    }

    /**
     * If the runtime is called once, equivalent of calling get_thread_num() at the deepest
     * @param loc The usual...
     * @return
     */
    WAVM_DEFINE_INTRINSIC_FUNCTION(env, "__kmpc_global_thread_num", I32, __kmpc_global_thread_num, I32 loc) {
        util::getLogger()->debug("S - __kmpc_global_thread_num {}", loc);
        return thisThreadNumber; // Might be wrong if called at depth 1 while another thread at depths 1 has forked
    }

    int userDefaultDevice = 0;
    int userMaxNumDevices = 3; // Number of devices available to each user by default
    // Map of tid to message ID for chained calls

    // Flag to say whether we've spawned a thread
    static std::string activeSnapshotKey;
    static size_t threadSnapshotSize;

    /**
     * The "real" version of this function is implemented in the openmp source at
     * openmp/runtime/src/kmp_csupport.cpp. This in turn calls __kmp_fork_call which
     * does the real heavy lifting (see openmp/runtime/src/kmp_runtime.cpp)
     *
     * @param locPtr pointer to the source location info (type ident_t)
     * @param argc number of arguments to pass to the microtask
     * @param microtaskPtr function pointer for the microtask itself (microtask_t)
     * @param argsPtr pointer to the arguments for the microtask (if applicable)
     *
     * The microtask function takes two or more arguments:
     * 1. The thread ID within its current team
     * 2. The number of non-global shared variables it has access to
     * 3+. Separate arguments, each of which is a pointer to one of the non-global shared variables
     */
    WAVM_DEFINE_INTRINSIC_FUNCTION(env, "__kmpc_fork_call", void, __kmpc_fork_call, I32 locPtr, I32 argc,
                                   I32 microtaskPtr, I32 argsPtr) {
        const std::shared_ptr<spdlog::logger> &logger = util::getLogger();
        logger->debug("S - __kmpc_fork_call {} {} {} {}", locPtr, argc, microtaskPtr, argsPtr);

        WAVMWasmModule *parentModule = getExecutingModule();
        Runtime::Memory *memoryPtr = parentModule->defaultMemory;
        message::Message *parentCall = getExecutingCall();

        // Retrieve the microtask function from the table
        Runtime::Function *func = Runtime::asFunction(
                Runtime::getTableElement(getExecutingModule()->defaultTable, microtaskPtr));

        const util::TimePoint iterationTp = util::startTimer();
        redis::Redis &redis = redis::Redis::getState();

        // Set up number of threads for next level
        int nextNumThreads = thisLevel->get_next_level_num_threads();
        pushedNumThreads = -1; // Resets for next push

        if (0 > userDefaultDevice) {

            std::vector<int> chainedThreads;
            chainedThreads.reserve(nextNumThreads);

            // TODO - Implement redo
            if (activeSnapshotKey.empty()) {
                int callId = getExecutingCall()->id();
                activeSnapshotKey = fmt::format("omp_snapshot_{}", callId);
                threadSnapshotSize = parentModule->snapshotToState(activeSnapshotKey);
            }

            scheduler::Scheduler &sch = scheduler::getScheduler();

            const message::Message *originalCall = getExecutingCall();
            const std::string origStr = util::funcToString(*originalCall, false);

            U32 *nativeArgs = Runtime::memoryArrayPtr<U32>(memoryPtr, argsPtr, argc);
            // Create the threads (messages) themselves
            for (int threadNum = 0; threadNum < nextNumThreads; threadNum++) {
                message::Message call = util::messageFactory(originalCall->user(), originalCall->function());
                call.set_isasync(true);
                for (int argIdx = argc - 1; argIdx >= 0; argIdx--) {
                    call.add_ompfunctionargs(nativeArgs[argIdx]);
                }

                // Snapshot details
                call.set_snapshotkey(activeSnapshotKey);
                call.set_snapshotsize(threadSnapshotSize);
                call.set_funcptr(microtaskPtr);
                call.set_ompthreadnum(threadNum);
                call.set_ompnumthreads(nextNumThreads);
                thisLevel->snapshot_parent(call);
                const std::string chainedStr = util::funcToString(call, false);
                sch.callFunction(call);

                logger->info("Forked thread {} ({}) -> {} {}(*{}) ({})", origStr, util::getSystemConfig().endpointHost,
                             chainedStr,
                             microtaskPtr, argsPtr, call.scheduledhost());
                chainedThreads[threadNum] = call.id();
            }

            I64 numErrors = 0;

            for (int threadNum = 0; threadNum < nextNumThreads; threadNum++) {
                scheduler::GlobalMessageBus &bus = scheduler::getGlobalMessageBus();
                scheduler::Scheduler &scheduler = scheduler::getScheduler();
                int callTimeoutMs = util::getSystemConfig().chainedCallTimeout;
                logger->info("Waiting for thread #{} with call id {} with a timeout of {}", threadNum,
                             chainedThreads[threadNum], callTimeoutMs);

                // Free this thread
                message::Message *msg = getExecutingCall();
                scheduler.notifyAwaiting(*msg);

                int returnCode = 1;
                try {
                    const message::Message result = bus.getFunctionResult(chainedThreads[threadNum], callTimeoutMs);
                    returnCode = result.returnvalue();
                } catch (redis::RedisNoResponseException &ex) {
                    util::getLogger()->error("Timed out waiting for chained call: {}", chainedThreads[threadNum]);
                } catch (std::exception &ex) {
                    util::getLogger()->error("Non-timeout exception waiting for chained call: {}", ex.what());
                }

                scheduler.notifyFinishedAwaiting(*msg);

                if (returnCode) {
                    numErrors++;
                }
            }

            if (numErrors) {
                throw std::runtime_error(fmt::format("{} OMP threads have exited with errors", numErrors));
            }

            logger->debug("Distributed Fork finished successfully");
        } else { // Single host

            // Set up new level
            auto nextLevel = std::make_shared<SingleHostLevel>(thisLevel, nextNumThreads);

            // Safety - must ensure thread arguments lifetime is longer than the threads
            // And that this container is not moved (reserve).
            std::vector<std::vector<IR::UntaggedValue>> microtaskArgs;
            microtaskArgs.reserve(nextNumThreads);

            std::vector<std::future<I64>> threadsFutures;
            threadsFutures.reserve(nextNumThreads);

            // Build up arguments
            for (int threadNum = 0; threadNum < nextNumThreads; threadNum++) {
                // Note - these arguments are the thread number followed by the number of
                // shared variables, then the pointers to those shared variables
                microtaskArgs.push_back({threadNum, argc});
                if (argc > 0) {
                    // Get pointer to start of arguments in host memory
                    U32 *pointers = Runtime::memoryArrayPtr<U32>(memoryPtr, argsPtr, argc);
                    for (int argIdx = 0; argIdx < argc; argIdx++) {
                        microtaskArgs[threadNum].emplace_back(pointers[argIdx]);
                    }
                }

                // Arguments for spawning the thread
                // NOTE - CLion auto-format insists on this layout... and clangd really hates C99 extensions
                LocalThreadArgs threadArgs = {
                        .tid = threadNum,
                        .level = nextLevel,
                        .parentModule = parentModule,
                        .parentCall = parentCall,
                        .spec = {
                                .contextRuntimeData = contextRuntimeData,
                                .func = func,
                                .funcArgs = microtaskArgs[threadNum].data(),
                        }
                };

                threadsFutures.emplace_back(parentModule->getPool()->runThread(std::move(threadArgs)));
            }

            // Await all threads
            I64 numErrors = 0;
            for (auto &f : threadsFutures) {
                numErrors += f.get();
            }

            if (numErrors) {
                throw std::runtime_error(fmt::format("{} OMP threads have exited with errors", numErrors));
            }
        }

        const long distributedIterationTime = util::getTimeDiffMicros(iterationTp);
        redis.rpushLong("multi_pi_times", distributedIterationTime);
    }

    WAVM_DEFINE_INTRINSIC_FUNCTION(env, "__faasmp_incryby", I64, __faasmp_incrby, I32 keyPtr, I64 value) {
        const std::shared_ptr<spdlog::logger> &logger = util::getLogger();
        logger->debug("S - __faasmp_incryby {} {}", keyPtr, value);

        Runtime::Memory *memoryPtr = getExecutingModule()->defaultMemory;
        std::string key{&Runtime::memoryRef<char>(memoryPtr, (Uptr) keyPtr)};
        redis::Redis &redis = redis::Redis::getState();
        return redis.incrByLong(key, value);
    }

    WAVM_DEFINE_INTRINSIC_FUNCTION(env, "__faasmp_getLong", I64, __faasmp_getLong, I32 keyPtr) {
        const std::shared_ptr<spdlog::logger> &logger = util::getLogger();
        logger->debug("S - __faasmp_getLong {}", keyPtr);

        Runtime::Memory *memoryPtr = getExecutingModule()->defaultMemory;
        std::string key{&Runtime::memoryRef<char>(memoryPtr, (Uptr) keyPtr)};
        redis::Redis &redis = redis::Redis::getState();
        return redis.getLong(key);
    }

    /**
     * This function is just around to debug issues with threaded access to stacks.
     */
    WAVM_DEFINE_INTRINSIC_FUNCTION(env, "__faasmp_debug_copy", void, __faasmp_debug_copy, I32 src, I32 dest) {
        const std::shared_ptr<spdlog::logger> &logger = util::getLogger();
        logger->debug("S - __faasmp_debug_copy {} {}", src, dest);

        // Get pointers on host to both src and dest
        Runtime::Memory *memoryPtr = getExecutingModule()->defaultMemory;
        int *hostSrc = &Runtime::memoryRef<int>(memoryPtr, src);
        int *hostDest = &Runtime::memoryRef<int>(memoryPtr, dest);

        logger->debug("{}: copy {} -> {}", thisThreadNumber, *hostSrc, *hostDest);

        *hostDest = *hostSrc;
    }
    /**
     * @param    loc       Source code location
     * @param    gtid      Global thread id of this thread
     * @param    schedule  Scheduling type for the parallel loop
     * @param    lastIterPtr Pointer to the "last iteration" flag (boolean)
     * @param    lowerPtr    Pointer to the lower bound
     * @param    upperPtr    Pointer to the upper bound of loop chunk
     * @param    stridePtr   Pointer to the stride for parallel loop
     * @param    incr      Loop increment
     * @param    chunk     The chunk size for the parallel loop
     *
     * The functions compute the upper and lower bounds and strides to be used for the
     * set of iterations to be executed by the current thread.
     *
     * The guts of the implementation in openmp can be found in __kmp_for_static_init in
     * runtime/src/kmp_sched.cpp
     *
     * See sched_type for supported scheduling.
     */
    WAVM_DEFINE_INTRINSIC_FUNCTION(env, "__kmpc_for_static_init_4", void, __kmpc_for_static_init_4,
                                   I32 loc, I32 gtid, I32 schedule, I32 lastIterPtr, I32 lowerPtr,
                                   I32 upperPtr, I32 stridePtr, I32 incr, I32 chunk) {
        const std::shared_ptr<spdlog::logger> &logger = util::getLogger();
        logger->debug("S - __kmpc_for_static_init_4 {} {} {} {} {} {} {} {} {}",
                      loc, gtid, schedule, lastIterPtr, lowerPtr, upperPtr, stridePtr, incr, chunk);

        // Get host pointers for the things we need to write
        Runtime::Memory *memoryPtr = getExecutingModule()->defaultMemory;
        I32 *lastIter = &Runtime::memoryRef<I32>(memoryPtr, lastIterPtr);
        I32 *lower = &Runtime::memoryRef<I32>(memoryPtr, lowerPtr);
        I32 *upper = &Runtime::memoryRef<I32>(memoryPtr, upperPtr);
        I32 *stride = &Runtime::memoryRef<I32>(memoryPtr, stridePtr);

        for_static_init<I32>(schedule, lastIter, lower, upper, stride, incr, chunk);
    }

    /*
     * See __kmpc_for_static_init_4
     */
    WAVM_DEFINE_INTRINSIC_FUNCTION(env, "__kmpc_for_static_init_8", void, __kmpc_for_static_init_8,
                                   I32 loc, I32 gtid, I32 schedule, I32 lastIterPtr,
                                   I32 lowerPtr, I32 upperPtr, I32 stridePtr, // Pointers to I64
                                   I64 incr, I64 chunk) {

        const std::shared_ptr<spdlog::logger> &logger = util::getLogger();
        logger->debug("S - __kmpc_for_static_init_4 {} {} {} {} {} {} {} {} {}",
                      loc, gtid, schedule, lastIterPtr, lowerPtr, upperPtr, stridePtr, incr, chunk);

        // Get host pointers for the things we need to write
        Runtime::Memory *memoryPtr = getExecutingModule()->defaultMemory;
        I32 *lastIter = &Runtime::memoryRef<I32>(memoryPtr, lastIterPtr);
        I64 *lower = &Runtime::memoryRef<I64>(memoryPtr, lowerPtr);
        I64 *upper = &Runtime::memoryRef<I64>(memoryPtr, upperPtr);
        I64 *stride = &Runtime::memoryRef<I64>(memoryPtr, stridePtr);

        for_static_init<I64>(schedule, lastIter, lower, upper, stride, incr, chunk);
    }


    WAVM_DEFINE_INTRINSIC_FUNCTION(env, "__kmpc_for_static_fini", void, __kmpc_for_static_fini,
                                   I32 loc, I32 gtid) {
        util::getLogger()->debug("S - __kmpc_for_static_fini {} {}", loc, gtid);
    }

    /**
     *  When reaching the end of the reduction loop, the threads need to synchronise to operate the
     *  reduction function. In the multi-machine case, this
     */
    int startReduction(int reduce_data) {
        int retVal = 0;
        const std::shared_ptr<spdlog::logger> &logger = util::getLogger();

        switch (thisLevel->reductionMethod()) {
            case ReduceTypes::criticalBlock:
                logger->debug("Thread {} reduction locking", thisThreadNumber);
                thisLevel->reduceMutex.lock();
                retVal = 1;
                break;
            case ReduceTypes::emptyBlock:
                retVal = 1;
                break;
            case ReduceTypes::atomicBlock:
                retVal = 2;
                break;
            case ReduceTypes::notDefined:
                throw std::runtime_error("Unsupported reduce operation");
                break;
            case ReduceTypes::multiHostSum:
                retVal = 1;
                break;
        }
        return retVal;
    }

    /**
     *  Called immediately after running the reduction section before exiting the `reduce` construct.
     */
    void endReduction() {
        if (0 <= userDefaultDevice) {
            // Unlocking not owned mutex is UB
            if (thisLevel->numThreads > 1) {
                util::getLogger()->debug("Thread {} unlocking reduction", thisThreadNumber);
                thisLevel->reduceMutex.unlock();
            }
        }
    }

    /**
     * A blocking reduce that includes an implicit barrier.
     * @param loc source location information
     * @param gtid global thread id
     * @param num_vars number of items (variables) to be reduced
     * @param reduce_size size of data in bytes to be reduced
     * @param reduce_data pointer to data to be reduced
     * @param reduce_func callback function providing reduction operation on two operands and returning result of reduction in lhs_data. Of type void(∗)(void ∗lhs data, void ∗rhs data)
     * @param lck pointer to the unique lock data structure
     * @return 1 for the master thread, 0 for all other team threads, 2 for all team threads if atomic reduction needed
     */
    WAVM_DEFINE_INTRINSIC_FUNCTION(env, "__kmpc_reduce", I32, __kmpc_reduce, I32 loc, I32 gtid, I32 num_vars,
                                   I32 reduce_size, I32 reduce_data, I32 reduce_func, I32 lck) {
        util::getLogger()->debug("S - __kmpc_reduce {} {} {} {} {} {} {}", loc, gtid, num_vars, reduce_size,
                                 reduce_data, reduce_func, lck);

        return startReduction(reduce_data);
    }

    /**
     * The nowait version is used for a reduce clause with the nowait argument. Or direct exit of parallel section.
     * @param loc source location information
     * @param gtid global thread id
     * @param num_vars number of items (variables) to be reduced
     * @param reduce_size size of data in bytes to be reduced
     * @param reduce_data pointer to data to be reduced
     * @param reduce_func callback function providing reduction operation on two operands and returning result of reduction in lhs_data. Of type void(∗)(void ∗lhs data, void ∗rhs data)
     * @param lck pointer to the unique lock data structure
     * @return 1 for the master thread, 0 for all other team threads, 2 for all team threads if atomic reduction needed
     */
    WAVM_DEFINE_INTRINSIC_FUNCTION(env, "__kmpc_reduce_nowait", I32, __kmpc_reduce_nowait, I32 loc, I32 gtid,
                                   I32 num_vars, I32 reduce_size, I32 reduce_data, I32 reduce_func, I32 lck) {
        util::getLogger()->debug("S - __kmpc_reduce_nowait {} {} {} {} {} {} {}", loc, gtid, num_vars, reduce_size,
                                 reduce_data, reduce_func, lck);

        return startReduction(reduce_data);
    }

    /**
     * Finish the execution of a blocking reduce. The lck pointer must be the same as that used in the corresponding start function.
     * @param loc location info
     * @param gtid global thread id
     * @param lck kmp_critical_name* to the critical section.
     */
    WAVM_DEFINE_INTRINSIC_FUNCTION(env, "__kmpc_end_reduce", void, __kmpc_end_reduce, I32 loc, I32 gtid, I32 lck) {
        util::getLogger()->debug("S - __kmpc_end_reduce {} {} {}", loc, gtid, lck);
        endReduction();
    }

    /**
     * Arguments similar to __kmpc_end_reduce. Finish the execution of a reduce_nowait.
     * @param loc
     * @param gtid
     * @param lck
     */
    WAVM_DEFINE_INTRINSIC_FUNCTION(env, "__kmpc_end_reduce_nowait", void, __kmpc_end_reduce_nowait, I32 loc, I32 gtid,
                                   I32 lck) {
        util::getLogger()->debug("S - __kmpc_end_reduce_nowait {} {} {}", loc, gtid, lck);
        endReduction();
    }

    /**
     * Get the number of devices (different CPU sockets or machines) available to that user
     */
    WAVM_DEFINE_INTRINSIC_FUNCTION(env, "omp_get_num_devices", int, omp_get_num_devices) {
        util::getLogger()->debug("S - omp_get_num_devices");
        return userDefaultDevice;
    }

    /**
     *
     */
    WAVM_DEFINE_INTRINSIC_FUNCTION(env, "omp_set_default_device", void, omp_set_default_device,
                                   int defaultDeviceNumber) {
        auto logger = util::getLogger();
        logger->debug("S - omp_set_default_device {}", defaultDeviceNumber);
        if (abs(defaultDeviceNumber) > userMaxNumDevices) {
            util::getLogger()->warn(
                    "Given default device index ({}) is bigger than num of available devices ({}), ignoring",
                    defaultDeviceNumber, userMaxNumDevices);
            return;
        }
        // Use negative device number to indicate using multiple devices in parallel
        // TODO - flag with the specialisation of Level instead
        userDefaultDevice = defaultDeviceNumber;
    }

    template<typename T>
    void for_static_init(I32 schedule, I32 *lastIter, T *lower, T *upper, T *stride, T incr, T chunk) {
        // Unsigned version of the given template parameter
        typedef typename std::make_unsigned<T>::type UT;

        const std::shared_ptr<spdlog::logger> &logger = util::getLogger();

        if (thisLevel->numThreads == 1) {
            *lastIter = true;
            *stride = (incr > 0) ? (*upper - *lower + 1) : (-(*lower - *upper + 1));
            return;
        }

        UT tripCount;
        if (incr == 1) {
            tripCount = *upper - *lower + 1;
        } else if (incr == -1) {
            tripCount = *lower - *upper + 1;
        } else if (incr > 0) {
            // upper-lower can exceed the limit of signed type
            tripCount = (int) (*upper - *lower) / incr + 1;
        } else {
            tripCount = (int) (*lower - *upper) / (-incr) + 1;
        }

        switch (schedule) {
            case kmp::sch_static_chunked: {
                int span;
                if (chunk < 1) {
                    chunk = 1;
                }
                span = chunk * incr;
                *stride = span * thisLevel->numThreads;
                *lower = *lower + (span * thisThreadNumber);
                *upper = *lower + span - incr;
                *lastIter = (thisThreadNumber == ((tripCount - 1) / (unsigned int) chunk) % thisLevel->numThreads);
                break;
            }
            case kmp::sch_static: { // (chunk not given)
                // If we have fewer trip_counts than threads
                if (tripCount < thisLevel->numThreads) {
                    logger->warn("Small for loop trip count {} {}", tripCount,
                                 thisLevel->numThreads); // Warns for future use, not tested at scale
                    if (thisThreadNumber < tripCount) {
                        *upper = *lower = *lower + thisThreadNumber * incr;
                    } else {
                        *lower = *upper + incr;
                    }
                    *lastIter = (thisThreadNumber == tripCount - 1);
                } else {
                    // TODO: We only implement below kmp_sch_static_balanced, not kmp_sch_static_greedy
                    // Those are set through KMP_SCHEDULE so we would need to look out for real code setting this
                    logger->debug("Ignores KMP_SCHEDULE variable, defaults to static balanced schedule");
                    U32 small_chunk = tripCount / thisLevel->numThreads;
                    U32 extras = tripCount % thisLevel->numThreads;
                    *lower += incr * (thisThreadNumber * small_chunk +
                                      (thisThreadNumber < extras ? thisThreadNumber : extras));
                    *upper = *lower + small_chunk * incr - (thisThreadNumber < extras ? 0 : incr);
                    *lastIter = (thisThreadNumber == thisLevel->numThreads - 1);
                }

                *stride = tripCount;
                break;
            }
            default: {
                throw std::runtime_error(fmt::format("Unimplemented scheduler {}", schedule));
            }
        }
    }

    void ompLink() {

    }
}<|MERGE_RESOLUTION|>--- conflicted
+++ resolved
@@ -17,17 +17,6 @@
 namespace wasm {
     using namespace openmp;
 
-<<<<<<< HEAD
-=======
-    struct LocalThreadArgs {
-        int tid = 0;
-        std::shared_ptr<openmp::Level> level = nullptr;
-        wasm::WAVMWasmModule *parentModule;
-        message::Message *parentCall;
-        WasmThreadSpec spec;
-    };
-
->>>>>>> a0807e9c
     /**
      * Performs actual static assignment
      */
