#include "WAVMWasmModule.h"

#include <wavm/openmp/Level.h>
#include <wavm/openmp/ThreadState.h>

#include <WAVM/Platform/Thread.h>
#include <WAVM/Runtime/Runtime.h>
#include <WAVM/Runtime/Intrinsics.h>

#include <faasm/array.h>
#include <state/StateKeyValue.h>
#include <scheduler/Scheduler.h>

#include <util/timing.h>
<<<<<<< HEAD
=======

constexpr int OMP_STACK_SIZE = 2 * (ONE_MB_BYTES);
>>>>>>> 58ce2b06

namespace wasm {
    using namespace openmp;

<<<<<<< HEAD
    struct LocalThreadArgs {
        int tid = 0;
        std::shared_ptr<openmp::Level> level = nullptr;
        wasm::WAVMWasmModule *parentModule;
        message::Message *parentCall;
        WasmThreadSpec spec;
    };
=======
    /**
     * Performs actual static assignment
     */
    template<typename T>
    void for_static_init(I32 schedule, I32 *lastIter, T *lower, T *upper, T *stride, T incr, T chunk);
>>>>>>> 58ce2b06

    /**
     * Function used to spawn OMP threads. Will be called from within a thread
     * (hence needs to set up its own TLS)
     */
    I64 ompThreadEntryFunc(void *threadArgsPtr) {
        auto args = *reinterpret_cast<LocalThreadArgs *>(threadArgsPtr);
        // Set up various TLS
        setTLS(args.tid, args.level);
        setExecutingModule(args.parentModule);
        setExecutingCall(args.parentCall);
        return getExecutingModule()->executeThreadLocally(args.spec);
    }

    /**
     * Performs actual static assignment
     */
    template<typename T>
    void for_static_init(I32 schedule, I32 *lastIter, T *lower, T *upper, T *stride, T incr, T chunk);


    /**
     * @return the thread number, within its team, of the thread executing the function.
     */
    WAVM_DEFINE_INTRINSIC_FUNCTION(env, "omp_get_thread_num", I32, omp_get_thread_num) {
        util::getLogger()->debug("S - omp_get_thread_num");
        return thisThreadNumber;
    }

    /**
     * @return the number of threads currently in the team executing the parallel region from
     * which it is called.
     */
    WAVM_DEFINE_INTRINSIC_FUNCTION(env, "omp_get_num_threads", I32, omp_get_num_threads) {
        util::getLogger()->debug("S - omp_get_num_threads");
        return thisLevel->numThreads;
    }

    /**
     * @return the maximum number of threads that can be used to form a new team if a parallel
     * region without a num_threads clause is encountered.
     */
    WAVM_DEFINE_INTRINSIC_FUNCTION(env, "omp_get_max_threads", I32, omp_get_max_threads) {
        util::getLogger()->debug("S - omp_get_max_threads");
        return thisLevel->get_next_level_num_threads();
    }

    WAVM_DEFINE_INTRINSIC_FUNCTION(env, "omp_get_level", I32, omp_get_level) {
        util::getLogger()->debug("S - omp_get_level");
        return thisLevel->depth;
    }

    WAVM_DEFINE_INTRINSIC_FUNCTION(env, "omp_get_max_active_levels", I32, omp_get_max_active_levels) {
        util::getLogger()->debug("S - omp_get_max_active_levels");
        return thisLevel->maxActiveLevel;
    }

    WAVM_DEFINE_INTRINSIC_FUNCTION(env, "omp_set_max_active_levels", void, omp_set_max_active_levels, I32 level) {
        const std::shared_ptr<spdlog::logger> &logger = util::getLogger();
        logger->debug("S - omp_set_max_active_levels {}", level);
        if (level < 0) {
            logger->warn("Trying to set active level with a negative number {}", level);
            return;
        }
        thisLevel->maxActiveLevel = level;
    }

    /**
     * Synchronization point at which threads in a parallel region will not execute beyond
     * the omp barrier until all other threads in the team complete all explicit tasks in the region.
     * Concepts used for reductions and split barriers.
     * @param loc
     * @param global_tid
     */
    WAVM_DEFINE_INTRINSIC_FUNCTION(env, "__kmpc_barrier", void, __kmpc_barrier, I32 loc, I32 globalTid) {
        util::getLogger()->debug("S - __kmpc_barrier {} {}", loc, globalTid);

        if (!thisLevel->barrier || thisLevel->numThreads <= 1) {
            return;
        }

        thisLevel->barrier->wait();
    }

    /**
     * Enter code protected by a `critical` construct. This function blocks until the thread can enter the critical section.
     * @param loc  source location information.
     * @param global_tid  global thread number.
     * @param crit identity of the critical section. This could be a pointer to a lock
        associated with the critical section, or some other suitably unique value.
        The lock is not used because Faasm needs to control the locking mechanism for the team.
     */
    WAVM_DEFINE_INTRINSIC_FUNCTION(env, "__kmpc_critical", void, __kmpc_critical, I32 loc, I32 globalTid, I32 crit) {
        util::getLogger()->debug("S - __kmpc_critical {} {} {}", loc, globalTid, crit);
        if (thisLevel->numThreads > 1) {
            thisLevel->criticalSection.lock();
        }
    }

    /**
     * Exits code protected by a `critical` construct, releasing the held lock. This function blocks until the thread can enter the critical section.
     * @param loc  source location information.
     * @param global_tid  global thread number.
     * @param crit compiler lock. See __kmpc_critical for more information
     */
    WAVM_DEFINE_INTRINSIC_FUNCTION(env, "__kmpc_end_critical", void, __kmpc_end_critical, I32 loc, I32 globalTid,
                                   I32 crit) {
        util::getLogger()->debug("S - __kmpc_end_critical {} {} {}", loc, globalTid, crit);
        if (thisLevel->numThreads > 1) {
            thisLevel->criticalSection.unlock();
        }
    }

    /**
     * The omp flush directive identifies a point at which the compiler ensures that all threads in a parallel region
     * have the same view of specified objects in memory. Like clang here we use a fence, but this semantic might
     * not be suited for distributed work. People doing distributed DSM OMP synch the page there.
     * @param loc Source location info
     */
    WAVM_DEFINE_INTRINSIC_FUNCTION(env, "__kmpc_flush", void, __kmpc_flush, I32 loc) {
        util::getLogger()->debug("S - __kmpc_flush{}", loc);

        // Full memory fence, a bit overkill maybe for Wasm
        __sync_synchronize();

        // Prevent busy waiting like while(flag) #pragma omp flush(flag)
        WAVM::Platform::yieldToAnotherThread();
    }

    /**
     * No implied BARRIER exists on either entry to or exit from the MASTER section.
     * @param loc  source location information.
     * @param global_tid  global thread number.
     * @return 1 if this thread should execute the <tt>master</tt> block, 0 otherwise.
     *
     * Faasm: at the moment we only ensure the MASTER section is ran only once but do
     * not handle properly assigning to the master section. Support for better gtid and
     * teams will come. This is called by all threads with same GTID, which is not
     * what the native code does.
     */
    WAVM_DEFINE_INTRINSIC_FUNCTION(env, "__kmpc_master", I32, __kmpc_master, I32 loc, I32 globalTid) {
        util::getLogger()->debug("S - __kmpc_master {} {}", loc, globalTid);
        return thisThreadNumber == 0 ? 1 : 0;
    }

    /**
     * Only called by the thread executing the master region.
     * @param loc  source location information.
     * @param global_tid  global thread number .
     */
    WAVM_DEFINE_INTRINSIC_FUNCTION(env, "__kmpc_end_master", void, __kmpc_end_master, I32 loc, I32 globalTid) {
        util::getLogger()->debug("S - __kmpc_end_master {} {}", loc, globalTid);
        WAVM_ASSERT(globalTid == 0 && thisThreadNumber == 0)
    }

    WAVM_DEFINE_INTRINSIC_FUNCTION(env, "__kmpc_push_num_threads", void, __kmpc_push_num_threads,
                                   I32 loc, I32 globalTid, I32 numThreads) {
        util::getLogger()->debug("S - __kmpc_push_num_threads {} {} {}", loc, globalTid, numThreads);
        if (numThreads > 0) {
            pushedNumThreads = numThreads;
        }
    }

    WAVM_DEFINE_INTRINSIC_FUNCTION(env, "omp_set_num_threads", void, omp_set_num_threads, I32 numThreads) {
        util::getLogger()->debug("S - omp_set_num_threads {}", numThreads);
        if (numThreads > 0) {
            wantedNumThreads = numThreads;
        }
    }

    /**
     * If the runtime is called once, equivalent of calling get_thread_num() at the deepest
     * @param loc The usual...
     * @return
     */
    WAVM_DEFINE_INTRINSIC_FUNCTION(env, "__kmpc_global_thread_num", I32, __kmpc_global_thread_num, I32 loc) {
        util::getLogger()->debug("S - __kmpc_global_thread_num {}", loc);
        return thisThreadNumber; // Might be wrong if called at depth 1 while another thread at depths 1 has forked
    }

    int userDefaultDevice = 0;
    int userMaxNumDevices = 3; // Number of devices available to each user by default
    // Map of tid to message ID for chained calls

    // Flag to say whether we've spawned a thread
    static std::string activeSnapshotKey;
    static size_t threadSnapshotSize;

    /**
     * The "real" version of this function is implemented in the openmp source at
     * openmp/runtime/src/kmp_csupport.cpp. This in turn calls __kmp_fork_call which
     * does the real heavy lifting (see openmp/runtime/src/kmp_runtime.cpp)
     *
     * @param locPtr pointer to the source location info (type ident_t)
     * @param argc number of arguments to pass to the microtask
     * @param microtaskPtr function pointer for the microtask itself (microtask_t)
     * @param argsPtr pointer to the arguments for the microtask (if applicable)
     *
     * The microtask function takes two or more arguments:
     * 1. The thread ID within its current team
     * 2. The number of non-global shared variables it has access to
     * 3+. Separate arguments, each of which is a pointer to one of the non-global shared variables
     */
    WAVM_DEFINE_INTRINSIC_FUNCTION(env, "__kmpc_fork_call", void, __kmpc_fork_call, I32 locPtr, I32 argc,
                                   I32 microtaskPtr, I32 argsPtr) {
        const std::shared_ptr<spdlog::logger> &logger = util::getLogger();
        logger->debug("S - __kmpc_fork_call {} {} {} {}", locPtr, argc, microtaskPtr, argsPtr);

        WAVMWasmModule *parentModule = getExecutingModule();
        Runtime::Memory *memoryPtr = parentModule->defaultMemory;
        message::Message *parentCall = getExecutingCall();

        // Retrieve the microtask function from the table
        Runtime::Function *func = Runtime::asFunction(
                Runtime::getTableElement(getExecutingModule()->defaultTable, microtaskPtr));

        const util::TimePoint iterationTp = util::startTimer();
        redis::Redis &redis = redis::Redis::getState();

        // Set up number of threads for next level
        int nextNumThreads = thisLevel->get_next_level_num_threads();
        pushedNumThreads = -1; // Resets for next push

        if (0 > userDefaultDevice) {
<<<<<<< HEAD
=======
            int *reducePtr = nullptr;
>>>>>>> 58ce2b06

            std::vector<int> chainedThreads;
            chainedThreads.reserve(nextNumThreads);

<<<<<<< HEAD
=======
            redis.setLong(REDUCE_KEY, 0);

>>>>>>> 58ce2b06
            // TODO - Implement redo
            if (activeSnapshotKey.empty()) {
                int callId = getExecutingCall()->id();
                activeSnapshotKey = fmt::format("omp_snapshot_{}", callId);
                threadSnapshotSize = parentModule->snapshotToState(activeSnapshotKey);
            }

            scheduler::Scheduler &sch = scheduler::getScheduler();

            const message::Message *originalCall = getExecutingCall();
            const std::string origStr = util::funcToString(*originalCall, false);

            U32 *nativeArgs = Runtime::memoryArrayPtr<U32>(memoryPtr, argsPtr, argc);
<<<<<<< HEAD
=======
            if (argc > 0) {
                reducePtr = &Runtime::memoryRef<I32>(memoryPtr, argsPtr);
            }
>>>>>>> 58ce2b06

            // Create the threads (messages) themselves
            for (int threadNum = 0; threadNum < nextNumThreads; threadNum++) {
                message::Message call = util::messageFactory(originalCall->user(), originalCall->function());
                call.set_isasync(true);
<<<<<<< HEAD
                for (int argIdx = argc - 1; argIdx >= 0; argIdx--) {
=======
                for (int argIdx = 0; argIdx < argc; argIdx++) {
>>>>>>> 58ce2b06
                    call.add_ompfunctionargs(nativeArgs[argIdx]);
                }

                // Snapshot details
                call.set_snapshotkey(activeSnapshotKey);
                call.set_snapshotsize(threadSnapshotSize);
                call.set_funcptr(microtaskPtr);
                call.set_ompthreadnum(threadNum);
                call.set_ompnumthreads(nextNumThreads);
                thisLevel->snapshot_parent(call);
                const std::string chainedStr = util::funcToString(call, false);
                sch.callFunction(call);

                logger->info("Forked thread {} ({}) -> {} {}(*{}) ({})", origStr, util::getNodeId(), chainedStr,
                             microtaskPtr, argsPtr, call.schedulednode());
                chainedThreads[threadNum] = call.id();
            }

            I64 numErrors = 0;

            for (int threadNum = 0; threadNum < nextNumThreads; threadNum++) {
                scheduler::GlobalMessageBus &bus = scheduler::getGlobalMessageBus();
                scheduler::Scheduler &scheduler = scheduler::getScheduler();
                int callTimeoutMs = util::getSystemConfig().chainedCallTimeout;
                logger->info("Waiting for thread #{} with call id {} with a timeout of {}", threadNum,
                             chainedThreads[threadNum], callTimeoutMs);

                // Free this thread
                message::Message *msg = getExecutingCall();
                scheduler.notifyAwaiting(*msg);

                int returnCode = 1;
                try {
                    const message::Message result = bus.getFunctionResult(chainedThreads[threadNum], callTimeoutMs);
                    returnCode = result.returnvalue();
                } catch (redis::RedisNoResponseException &ex) {
                    util::getLogger()->error("Timed out waiting for chained call: {}", chainedThreads[threadNum]);
                } catch (std::exception &ex) {
                    util::getLogger()->error("Non-timeout exception waiting for chained call: {}", ex.what());
                }

                scheduler.notifyFinishedAwaiting(*msg);

                if (returnCode) {
                    numErrors++;
                }
            }

            if (numErrors) {
                throw std::runtime_error(fmt::format("{} OMP threads have exited with errors", numErrors));
            }

<<<<<<< HEAD
            logger->debug("Distributed Fork finished successfully");
=======
            *reducePtr = redis.getLong(REDUCE_KEY);
            logger->error("END DISTRIBUTED FORK. SETTING REDUCE VALUE TO {}", *reducePtr);
>>>>>>> 58ce2b06
        } else { // Single host

            // Set up new level
            auto nextLevel = std::make_shared<SingleHostLevel>(thisLevel, nextNumThreads);

            // Note - must ensure thread arguments are outside loop scope otherwise they do
            // may not exist by the time the thread actually consumes them
<<<<<<< HEAD
            std::vector<LocalThreadArgs> threadArgs;
=======
            std::vector<WasmThreadSpec> threadArgs;
>>>>>>> 58ce2b06
            threadArgs.reserve(nextNumThreads);

            std::vector<std::vector<IR::UntaggedValue>> microtaskArgs;
            microtaskArgs.reserve(nextNumThreads);

            std::vector<WAVM::Platform::Thread *> platformThreads;
            platformThreads.reserve(nextNumThreads);

            // Build up arguments
            for (int threadNum = 0; threadNum < nextNumThreads; threadNum++) {
                // Note - these arguments are the thread number followed by the number of
                // shared variables, then the pointers to those shared variables
                microtaskArgs.push_back({threadNum, argc});
                if (argc > 0) {
                    // Get pointer to start of arguments in host memory
                    U32 *pointers = Runtime::memoryArrayPtr<U32>(memoryPtr, argsPtr, argc);
                    for (int argIdx = 0; argIdx < argc; argIdx++) {
                        microtaskArgs[threadNum].emplace_back(pointers[argIdx]);
                    }
                }

                // Arguments for spawning the thread
                // NOTE - CLion auto-format insists on this layout... and clangd really hates C99 extensions
                threadArgs.push_back({
<<<<<<< HEAD
                                             .tid = threadNum,
                                             .level = nextLevel,
                                             .parentModule = parentModule,
                                             .parentCall = parentCall,
                                             .spec = {
                                                     .contextRuntimeData = contextRuntimeData,
                                                     .func = func,
                                                     .funcArgs = microtaskArgs[threadNum].data(),
                                             }
=======
                                             .contextRuntimeData = contextRuntimeData,
                                             .parentModule = parentModule,
                                             .parentCall = parentCall,
                                             .func = func,
                                             .funcArgs = microtaskArgs[threadNum].data(),
                                             .stackSize = OMP_STACK_SIZE,
                                             .tid = threadNum,
                                             .level = nextLevel
>>>>>>> 58ce2b06
                                     });
            }

            // Create the threads themselves
            for (int threadNum = 0; threadNum < nextNumThreads; threadNum++) {
                platformThreads.emplace_back(Platform::createThread(
                        0,
                        ompThreadEntryFunc,
                        &threadArgs[threadNum]
                ));
            }

            // Await all threads
            I64 numErrors = 0;
            for (auto t: platformThreads) {
                numErrors += Platform::joinThread(t);
            }

            if (numErrors) {
                throw std::runtime_error(fmt::format("{} OMP threads have exited with errors", numErrors));
            }
        }

        const long distributedIterationTime = util::getTimeDiffMicros(iterationTp);
        redis.rpushLong("multi_pi_times", distributedIterationTime);
<<<<<<< HEAD
    }

    WAVM_DEFINE_INTRINSIC_FUNCTION(env, "__faasmp_incryby", I64, __faasmp_incrby, I32 keyPtr, I64 value) {
        const std::shared_ptr<spdlog::logger> &logger = util::getLogger();
        logger->debug("S - __faasmp_incryby {} {}", keyPtr, value);

        Runtime::Memory *memoryPtr = getExecutingModule()->defaultMemory;
        std::string key{&Runtime::memoryRef<char>(memoryPtr, (Uptr) keyPtr)};
        redis::Redis &redis = redis::Redis::getState();
        return redis.incrByLong(key, value);
    }

    WAVM_DEFINE_INTRINSIC_FUNCTION(env, "__faasmp_getLong", I64, __faasmp_getLong, I32 keyPtr) {
        const std::shared_ptr<spdlog::logger> &logger = util::getLogger();
        logger->debug("S - __faasmp_getLong {}", keyPtr);
=======
>>>>>>> 58ce2b06

        Runtime::Memory *memoryPtr = getExecutingModule()->defaultMemory;
        std::string key{&Runtime::memoryRef<char>(memoryPtr, (Uptr) keyPtr)};
        redis::Redis &redis = redis::Redis::getState();
        return redis.getLong(key);
    }

    /**
     * This function is just around to debug issues with threaded access to stacks.
     */
    WAVM_DEFINE_INTRINSIC_FUNCTION(env, "__faasmp_debug_copy", void, __faasmp_debug_copy, I32 src, I32 dest) {
        const std::shared_ptr<spdlog::logger> &logger = util::getLogger();
        logger->debug("S - __faasmp_debug_copy {} {}", src, dest);

        // Get pointers on host to both src and dest
        Runtime::Memory *memoryPtr = getExecutingModule()->defaultMemory;
        int *hostSrc = &Runtime::memoryRef<int>(memoryPtr, src);
        int *hostDest = &Runtime::memoryRef<int>(memoryPtr, dest);

        logger->debug("{}: copy {} -> {}", thisThreadNumber, *hostSrc, *hostDest);

        *hostDest = *hostSrc;
    }
    /**
     * @param    loc       Source code location
     * @param    gtid      Global thread id of this thread
     * @param    schedule  Scheduling type for the parallel loop
     * @param    lastIterPtr Pointer to the "last iteration" flag (boolean)
     * @param    lowerPtr    Pointer to the lower bound
     * @param    upperPtr    Pointer to the upper bound of loop chunk
     * @param    stridePtr   Pointer to the stride for parallel loop
     * @param    incr      Loop increment
     * @param    chunk     The chunk size for the parallel loop
     *
     * The functions compute the upper and lower bounds and strides to be used for the
     * set of iterations to be executed by the current thread.
     *
     * The guts of the implementation in openmp can be found in __kmp_for_static_init in
     * runtime/src/kmp_sched.cpp
     *
     * See sched_type for supported scheduling.
     */
    WAVM_DEFINE_INTRINSIC_FUNCTION(env, "__kmpc_for_static_init_4", void, __kmpc_for_static_init_4,
                                   I32 loc, I32 gtid, I32 schedule, I32 lastIterPtr, I32 lowerPtr,
                                   I32 upperPtr, I32 stridePtr, I32 incr, I32 chunk) {
        const std::shared_ptr<spdlog::logger> &logger = util::getLogger();
        logger->debug("S - __kmpc_for_static_init_4 {} {} {} {} {} {} {} {} {}",
                      loc, gtid, schedule, lastIterPtr, lowerPtr, upperPtr, stridePtr, incr, chunk);

        // Get host pointers for the things we need to write
        Runtime::Memory *memoryPtr = getExecutingModule()->defaultMemory;
        I32 *lastIter = &Runtime::memoryRef<I32>(memoryPtr, lastIterPtr);
        I32 *lower = &Runtime::memoryRef<I32>(memoryPtr, lowerPtr);
        I32 *upper = &Runtime::memoryRef<I32>(memoryPtr, upperPtr);
        I32 *stride = &Runtime::memoryRef<I32>(memoryPtr, stridePtr);

        for_static_init<I32>(schedule, lastIter, lower, upper, stride, incr, chunk);
    }

    /*
     * See __kmpc_for_static_init_4
     */
    WAVM_DEFINE_INTRINSIC_FUNCTION(env, "__kmpc_for_static_init_8", void, __kmpc_for_static_init_8,
                                   I32 loc, I32 gtid, I32 schedule, I32 lastIterPtr,
                                   I32 lowerPtr, I32 upperPtr, I32 stridePtr, // Pointers to I64
                                   I64 incr, I64 chunk) {

        const std::shared_ptr<spdlog::logger> &logger = util::getLogger();
        logger->debug("S - __kmpc_for_static_init_4 {} {} {} {} {} {} {} {} {}",
                      loc, gtid, schedule, lastIterPtr, lowerPtr, upperPtr, stridePtr, incr, chunk);

        // Get host pointers for the things we need to write
        Runtime::Memory *memoryPtr = getExecutingModule()->defaultMemory;
        I32 *lastIter = &Runtime::memoryRef<I32>(memoryPtr, lastIterPtr);
        I64 *lower = &Runtime::memoryRef<I64>(memoryPtr, lowerPtr);
        I64 *upper = &Runtime::memoryRef<I64>(memoryPtr, upperPtr);
        I64 *stride = &Runtime::memoryRef<I64>(memoryPtr, stridePtr);

        for_static_init<I64>(schedule, lastIter, lower, upper, stride, incr, chunk);
    }


    WAVM_DEFINE_INTRINSIC_FUNCTION(env, "__kmpc_for_static_fini", void, __kmpc_for_static_fini,
                                   I32 loc, I32 gtid) {
        util::getLogger()->debug("S - __kmpc_for_static_fini {} {}", loc, gtid);
    }

    /**
     *  When reaching the end of the reduction loop, the threads need to synchronise to operate the
     *  reduction function. In the multi-machine case, this
     */
    int startReduction(int reduce_data) {
        int retVal = 0;
        const std::shared_ptr<spdlog::logger> &logger = util::getLogger();

        switch (thisLevel->reductionMethod()) {
            case ReduceTypes::criticalBlock:
                logger->debug("Thread {} reduction locking", thisThreadNumber);
                thisLevel->reduceMutex.lock();
                retVal = 1;
                break;
            case ReduceTypes::emptyBlock:
                retVal = 1;
                break;
            case ReduceTypes::atomicBlock:
                retVal = 2;
                break;
            case ReduceTypes::notDefined:
                throw std::runtime_error("Unsupported reduce operation");
                break;
            case ReduceTypes::multiHostSum:
<<<<<<< HEAD
                retVal = 1;
=======
                retVal = 4; // Skips compiler generated end_reduce statements;
                Runtime::Memory *memoryPtr = getExecutingModule()->defaultMemory;
                int *localReduceData = &Runtime::memoryRef<I32>(memoryPtr,
                                                                Runtime::memoryRef<I32>(memoryPtr, reduce_data));
                logger->debug("Reduce local data ({}): {}", thisThreadNumber, *localReduceData);

                if (util::getSystemConfig().stateMode == "redis") {
                    redis::Redis &redis = redis::Redis::getState();
                    redis.incrByLong(REDUCE_KEY, *localReduceData);
                } else {
                    throw std::runtime_error("Only supports Redis for state");
                }
>>>>>>> 58ce2b06
                break;
        }
        return retVal;
    }

    /**
     *  Called immediately after running the reduction section before exiting the `reduce` construct.
     */
    void endReduction() {
        if (0 <= userDefaultDevice) {
            // Unlocking not owned mutex is UB
            if (thisLevel->numThreads > 1) {
                util::getLogger()->debug("Thread {} unlocking reduction", thisThreadNumber);
                thisLevel->reduceMutex.unlock();
            }
        }
    }

    /**
     * A blocking reduce that includes an implicit barrier.
     * @param loc source location information
     * @param gtid global thread id
     * @param num_vars number of items (variables) to be reduced
     * @param reduce_size size of data in bytes to be reduced
     * @param reduce_data pointer to data to be reduced
     * @param reduce_func callback function providing reduction operation on two operands and returning result of reduction in lhs_data. Of type void(∗)(void ∗lhs data, void ∗rhs data)
     * @param lck pointer to the unique lock data structure
     * @return 1 for the master thread, 0 for all other team threads, 2 for all team threads if atomic reduction needed
     */
    WAVM_DEFINE_INTRINSIC_FUNCTION(env, "__kmpc_reduce", I32, __kmpc_reduce, I32 loc, I32 gtid, I32 num_vars,
                                   I32 reduce_size, I32 reduce_data, I32 reduce_func, I32 lck) {
        util::getLogger()->debug("S - __kmpc_reduce {} {} {} {} {} {} {}", loc, gtid, num_vars, reduce_size,
                                 reduce_data, reduce_func, lck);

        return startReduction(reduce_data);
    }

    /**
     * The nowait version is used for a reduce clause with the nowait argument. Or direct exit of parallel section.
     * @param loc source location information
     * @param gtid global thread id
     * @param num_vars number of items (variables) to be reduced
     * @param reduce_size size of data in bytes to be reduced
     * @param reduce_data pointer to data to be reduced
     * @param reduce_func callback function providing reduction operation on two operands and returning result of reduction in lhs_data. Of type void(∗)(void ∗lhs data, void ∗rhs data)
     * @param lck pointer to the unique lock data structure
     * @return 1 for the master thread, 0 for all other team threads, 2 for all team threads if atomic reduction needed
     */
    WAVM_DEFINE_INTRINSIC_FUNCTION(env, "__kmpc_reduce_nowait", I32, __kmpc_reduce_nowait, I32 loc, I32 gtid,
                                   I32 num_vars, I32 reduce_size, I32 reduce_data, I32 reduce_func, I32 lck) {
        util::getLogger()->debug("S - __kmpc_reduce_nowait {} {} {} {} {} {} {}", loc, gtid, num_vars, reduce_size,
<<<<<<< HEAD
                                 reduce_data, reduce_func, lck);
=======
                                 reduce_data,
                                 reduce_func, lck);
>>>>>>> 58ce2b06

        return startReduction(reduce_data);
    }

    /**
     * Finish the execution of a blocking reduce. The lck pointer must be the same as that used in the corresponding start function.
     * @param loc location info
     * @param gtid global thread id
     * @param lck kmp_critical_name* to the critical section.
     */
    WAVM_DEFINE_INTRINSIC_FUNCTION(env, "__kmpc_end_reduce", void, __kmpc_end_reduce, I32 loc, I32 gtid, I32 lck) {
        util::getLogger()->debug("S - __kmpc_end_reduce {} {} {}", loc, gtid, lck);
<<<<<<< HEAD
        endReduction();
=======
        if (0 <= userDefaultDevice) {
            endReduction();
        } else {
            throw std::runtime_error("End reduce called in distributed context");
        }
>>>>>>> 58ce2b06
    }

    /**
     * Arguments similar to __kmpc_end_reduce. Finish the execution of a reduce_nowait.
     * @param loc
     * @param gtid
     * @param lck
     */
    WAVM_DEFINE_INTRINSIC_FUNCTION(env, "__kmpc_end_reduce_nowait", void, __kmpc_end_reduce_nowait, I32 loc, I32 gtid,
                                   I32 lck) {
        util::getLogger()->debug("S - __kmpc_end_reduce_nowait {} {} {}", loc, gtid, lck);
<<<<<<< HEAD
        endReduction();
=======
        if (0 <= userDefaultDevice) {
            endReduction();
        } else {
            throw std::runtime_error("End reduce called in distributed context");
        }
>>>>>>> 58ce2b06
    }

    /**
     * Get the number of devices (different CPU sockets or machines) available to that user
     */
    WAVM_DEFINE_INTRINSIC_FUNCTION(env, "omp_get_num_devices", int, omp_get_num_devices) {
        util::getLogger()->debug("S - omp_get_num_devices");
        return userDefaultDevice;
    }

    /**
     *
     */
    WAVM_DEFINE_INTRINSIC_FUNCTION(env, "omp_set_default_device", void, omp_set_default_device,
                                   int defaultDeviceNumber) {
        auto logger = util::getLogger();
        logger->debug("S - omp_set_default_device {}", defaultDeviceNumber);
        if (abs(defaultDeviceNumber) > userMaxNumDevices) {
            util::getLogger()->warn(
                    "Given default device index ({}) is bigger than num of available devices ({}), ignoring",
                    defaultDeviceNumber, userMaxNumDevices);
            return;
        }
        // Use negative device number to indicate using multiple devices in parallel
<<<<<<< HEAD
        // TODO - flag with the specialisation of Level instead
=======
        // TODO - add parallel flag to Level to set here
>>>>>>> 58ce2b06
        userDefaultDevice = defaultDeviceNumber;
    }

    template<typename T>
    void for_static_init(I32 schedule, I32 *lastIter, T *lower, T *upper, T *stride, T incr, T chunk) {
        // Unsigned version of the given template parameter
        typedef typename std::make_unsigned<T>::type UT;

        const std::shared_ptr<spdlog::logger> &logger = util::getLogger();

<<<<<<< HEAD
        if (thisLevel->numThreads == 1) {
=======
        if (thisLevel->num_threads == 1) {
>>>>>>> 58ce2b06
            *lastIter = true;
            *stride = (incr > 0) ? (*upper - *lower + 1) : (-(*lower - *upper + 1));
            return;
        }

        UT tripCount;
        if (incr == 1) {
            tripCount = *upper - *lower + 1;
        } else if (incr == -1) {
            tripCount = *lower - *upper + 1;
        } else if (incr > 0) {
            // upper-lower can exceed the limit of signed type
            tripCount = (int) (*upper - *lower) / incr + 1;
        } else {
            tripCount = (int) (*lower - *upper) / (-incr) + 1;
        }

        switch (schedule) {
            case kmp::sch_static_chunked: {
                int span;
                if (chunk < 1) {
                    chunk = 1;
                }
                span = chunk * incr;
<<<<<<< HEAD
                *stride = span * thisLevel->numThreads;
                *lower = *lower + (span * thisThreadNumber);
                *upper = *lower + span - incr;
                *lastIter = (thisThreadNumber == ((tripCount - 1) / (unsigned int) chunk) % thisLevel->numThreads);
=======
                *stride = span * thisLevel->num_threads;
                *lower = *lower + (span * thisThreadNumber);
                *upper = *lower + span - incr;
                *lastIter = (thisThreadNumber == ((tripCount - 1) / (unsigned int) chunk) % thisLevel->num_threads);
>>>>>>> 58ce2b06
                break;
            }
            case kmp::sch_static: { // (chunk not given)
                // If we have fewer trip_counts than threads
<<<<<<< HEAD
                if (tripCount < thisLevel->numThreads) {
                    logger->warn("Small for loop trip count {} {}", tripCount,
                                 thisLevel->numThreads); // Warns for future use, not tested at scale
=======
                if (tripCount < thisLevel->num_threads) {
                    logger->warn("Small for loop trip count {} {}", tripCount,
                                 thisLevel->num_threads); // Warns for future use, not tested at scale
>>>>>>> 58ce2b06
                    if (thisThreadNumber < tripCount) {
                        *upper = *lower = *lower + thisThreadNumber * incr;
                    } else {
                        *lower = *upper + incr;
                    }
                    *lastIter = (thisThreadNumber == tripCount - 1);
                } else {
                    // TODO: We only implement below kmp_sch_static_balanced, not kmp_sch_static_greedy
                    // Those are set through KMP_SCHEDULE so we would need to look out for real code setting this
                    logger->debug("Ignores KMP_SCHEDULE variable, defaults to static balanced schedule");
<<<<<<< HEAD
                    U32 small_chunk = tripCount / thisLevel->numThreads;
                    U32 extras = tripCount % thisLevel->numThreads;
                    *lower += incr * (thisThreadNumber * small_chunk +
                                      (thisThreadNumber < extras ? thisThreadNumber : extras));
                    *upper = *lower + small_chunk * incr - (thisThreadNumber < extras ? 0 : incr);
                    *lastIter = (thisThreadNumber == thisLevel->numThreads - 1);
=======
                    U32 small_chunk = tripCount / thisLevel->num_threads;
                    U32 extras = tripCount % thisLevel->num_threads;
                    *lower += incr * (thisThreadNumber * small_chunk +
                                      (thisThreadNumber < extras ? thisThreadNumber : extras));
                    *upper = *lower + small_chunk * incr - (thisThreadNumber < extras ? 0 : incr);
                    *lastIter = (thisThreadNumber == thisLevel->num_threads - 1);
>>>>>>> 58ce2b06
                }

                *stride = tripCount;
                break;
            }
            default: {
                throw std::runtime_error(fmt::format("Unimplemented scheduler {}", schedule));
            }
        }
    }

    void ompLink() {

    }
}<|MERGE_RESOLUTION|>--- conflicted
+++ resolved
@@ -12,16 +12,10 @@
 #include <scheduler/Scheduler.h>
 
 #include <util/timing.h>
-<<<<<<< HEAD
-=======
-
-constexpr int OMP_STACK_SIZE = 2 * (ONE_MB_BYTES);
->>>>>>> 58ce2b06
 
 namespace wasm {
     using namespace openmp;
 
-<<<<<<< HEAD
     struct LocalThreadArgs {
         int tid = 0;
         std::shared_ptr<openmp::Level> level = nullptr;
@@ -29,13 +23,11 @@
         message::Message *parentCall;
         WasmThreadSpec spec;
     };
-=======
     /**
      * Performs actual static assignment
      */
     template<typename T>
     void for_static_init(I32 schedule, I32 *lastIter, T *lower, T *upper, T *stride, T incr, T chunk);
->>>>>>> 58ce2b06
 
     /**
      * Function used to spawn OMP threads. Will be called from within a thread
@@ -260,19 +252,10 @@
         pushedNumThreads = -1; // Resets for next push
 
         if (0 > userDefaultDevice) {
-<<<<<<< HEAD
-=======
-            int *reducePtr = nullptr;
->>>>>>> 58ce2b06
 
             std::vector<int> chainedThreads;
             chainedThreads.reserve(nextNumThreads);
 
-<<<<<<< HEAD
-=======
-            redis.setLong(REDUCE_KEY, 0);
-
->>>>>>> 58ce2b06
             // TODO - Implement redo
             if (activeSnapshotKey.empty()) {
                 int callId = getExecutingCall()->id();
@@ -286,22 +269,11 @@
             const std::string origStr = util::funcToString(*originalCall, false);
 
             U32 *nativeArgs = Runtime::memoryArrayPtr<U32>(memoryPtr, argsPtr, argc);
-<<<<<<< HEAD
-=======
-            if (argc > 0) {
-                reducePtr = &Runtime::memoryRef<I32>(memoryPtr, argsPtr);
-            }
->>>>>>> 58ce2b06
-
             // Create the threads (messages) themselves
             for (int threadNum = 0; threadNum < nextNumThreads; threadNum++) {
                 message::Message call = util::messageFactory(originalCall->user(), originalCall->function());
                 call.set_isasync(true);
-<<<<<<< HEAD
                 for (int argIdx = argc - 1; argIdx >= 0; argIdx--) {
-=======
-                for (int argIdx = 0; argIdx < argc; argIdx++) {
->>>>>>> 58ce2b06
                     call.add_ompfunctionargs(nativeArgs[argIdx]);
                 }
 
@@ -354,12 +326,7 @@
                 throw std::runtime_error(fmt::format("{} OMP threads have exited with errors", numErrors));
             }
 
-<<<<<<< HEAD
             logger->debug("Distributed Fork finished successfully");
-=======
-            *reducePtr = redis.getLong(REDUCE_KEY);
-            logger->error("END DISTRIBUTED FORK. SETTING REDUCE VALUE TO {}", *reducePtr);
->>>>>>> 58ce2b06
         } else { // Single host
 
             // Set up new level
@@ -367,11 +334,7 @@
 
             // Note - must ensure thread arguments are outside loop scope otherwise they do
             // may not exist by the time the thread actually consumes them
-<<<<<<< HEAD
             std::vector<LocalThreadArgs> threadArgs;
-=======
-            std::vector<WasmThreadSpec> threadArgs;
->>>>>>> 58ce2b06
             threadArgs.reserve(nextNumThreads);
 
             std::vector<std::vector<IR::UntaggedValue>> microtaskArgs;
@@ -396,7 +359,6 @@
                 // Arguments for spawning the thread
                 // NOTE - CLion auto-format insists on this layout... and clangd really hates C99 extensions
                 threadArgs.push_back({
-<<<<<<< HEAD
                                              .tid = threadNum,
                                              .level = nextLevel,
                                              .parentModule = parentModule,
@@ -406,16 +368,6 @@
                                                      .func = func,
                                                      .funcArgs = microtaskArgs[threadNum].data(),
                                              }
-=======
-                                             .contextRuntimeData = contextRuntimeData,
-                                             .parentModule = parentModule,
-                                             .parentCall = parentCall,
-                                             .func = func,
-                                             .funcArgs = microtaskArgs[threadNum].data(),
-                                             .stackSize = OMP_STACK_SIZE,
-                                             .tid = threadNum,
-                                             .level = nextLevel
->>>>>>> 58ce2b06
                                      });
             }
 
@@ -441,7 +393,6 @@
 
         const long distributedIterationTime = util::getTimeDiffMicros(iterationTp);
         redis.rpushLong("multi_pi_times", distributedIterationTime);
-<<<<<<< HEAD
     }
 
     WAVM_DEFINE_INTRINSIC_FUNCTION(env, "__faasmp_incryby", I64, __faasmp_incrby, I32 keyPtr, I64 value) {
@@ -457,8 +408,6 @@
     WAVM_DEFINE_INTRINSIC_FUNCTION(env, "__faasmp_getLong", I64, __faasmp_getLong, I32 keyPtr) {
         const std::shared_ptr<spdlog::logger> &logger = util::getLogger();
         logger->debug("S - __faasmp_getLong {}", keyPtr);
-=======
->>>>>>> 58ce2b06
 
         Runtime::Memory *memoryPtr = getExecutingModule()->defaultMemory;
         std::string key{&Runtime::memoryRef<char>(memoryPtr, (Uptr) keyPtr)};
@@ -570,22 +519,7 @@
                 throw std::runtime_error("Unsupported reduce operation");
                 break;
             case ReduceTypes::multiHostSum:
-<<<<<<< HEAD
                 retVal = 1;
-=======
-                retVal = 4; // Skips compiler generated end_reduce statements;
-                Runtime::Memory *memoryPtr = getExecutingModule()->defaultMemory;
-                int *localReduceData = &Runtime::memoryRef<I32>(memoryPtr,
-                                                                Runtime::memoryRef<I32>(memoryPtr, reduce_data));
-                logger->debug("Reduce local data ({}): {}", thisThreadNumber, *localReduceData);
-
-                if (util::getSystemConfig().stateMode == "redis") {
-                    redis::Redis &redis = redis::Redis::getState();
-                    redis.incrByLong(REDUCE_KEY, *localReduceData);
-                } else {
-                    throw std::runtime_error("Only supports Redis for state");
-                }
->>>>>>> 58ce2b06
                 break;
         }
         return retVal;
@@ -637,12 +571,7 @@
     WAVM_DEFINE_INTRINSIC_FUNCTION(env, "__kmpc_reduce_nowait", I32, __kmpc_reduce_nowait, I32 loc, I32 gtid,
                                    I32 num_vars, I32 reduce_size, I32 reduce_data, I32 reduce_func, I32 lck) {
         util::getLogger()->debug("S - __kmpc_reduce_nowait {} {} {} {} {} {} {}", loc, gtid, num_vars, reduce_size,
-<<<<<<< HEAD
                                  reduce_data, reduce_func, lck);
-=======
-                                 reduce_data,
-                                 reduce_func, lck);
->>>>>>> 58ce2b06
 
         return startReduction(reduce_data);
     }
@@ -655,15 +584,7 @@
      */
     WAVM_DEFINE_INTRINSIC_FUNCTION(env, "__kmpc_end_reduce", void, __kmpc_end_reduce, I32 loc, I32 gtid, I32 lck) {
         util::getLogger()->debug("S - __kmpc_end_reduce {} {} {}", loc, gtid, lck);
-<<<<<<< HEAD
         endReduction();
-=======
-        if (0 <= userDefaultDevice) {
-            endReduction();
-        } else {
-            throw std::runtime_error("End reduce called in distributed context");
-        }
->>>>>>> 58ce2b06
     }
 
     /**
@@ -675,15 +596,7 @@
     WAVM_DEFINE_INTRINSIC_FUNCTION(env, "__kmpc_end_reduce_nowait", void, __kmpc_end_reduce_nowait, I32 loc, I32 gtid,
                                    I32 lck) {
         util::getLogger()->debug("S - __kmpc_end_reduce_nowait {} {} {}", loc, gtid, lck);
-<<<<<<< HEAD
         endReduction();
-=======
-        if (0 <= userDefaultDevice) {
-            endReduction();
-        } else {
-            throw std::runtime_error("End reduce called in distributed context");
-        }
->>>>>>> 58ce2b06
     }
 
     /**
@@ -708,11 +621,7 @@
             return;
         }
         // Use negative device number to indicate using multiple devices in parallel
-<<<<<<< HEAD
         // TODO - flag with the specialisation of Level instead
-=======
-        // TODO - add parallel flag to Level to set here
->>>>>>> 58ce2b06
         userDefaultDevice = defaultDeviceNumber;
     }
 
@@ -723,11 +632,7 @@
 
         const std::shared_ptr<spdlog::logger> &logger = util::getLogger();
 
-<<<<<<< HEAD
         if (thisLevel->numThreads == 1) {
-=======
-        if (thisLevel->num_threads == 1) {
->>>>>>> 58ce2b06
             *lastIter = true;
             *stride = (incr > 0) ? (*upper - *lower + 1) : (-(*lower - *upper + 1));
             return;
@@ -752,30 +657,17 @@
                     chunk = 1;
                 }
                 span = chunk * incr;
-<<<<<<< HEAD
                 *stride = span * thisLevel->numThreads;
                 *lower = *lower + (span * thisThreadNumber);
                 *upper = *lower + span - incr;
                 *lastIter = (thisThreadNumber == ((tripCount - 1) / (unsigned int) chunk) % thisLevel->numThreads);
-=======
-                *stride = span * thisLevel->num_threads;
-                *lower = *lower + (span * thisThreadNumber);
-                *upper = *lower + span - incr;
-                *lastIter = (thisThreadNumber == ((tripCount - 1) / (unsigned int) chunk) % thisLevel->num_threads);
->>>>>>> 58ce2b06
                 break;
             }
             case kmp::sch_static: { // (chunk not given)
                 // If we have fewer trip_counts than threads
-<<<<<<< HEAD
                 if (tripCount < thisLevel->numThreads) {
                     logger->warn("Small for loop trip count {} {}", tripCount,
                                  thisLevel->numThreads); // Warns for future use, not tested at scale
-=======
-                if (tripCount < thisLevel->num_threads) {
-                    logger->warn("Small for loop trip count {} {}", tripCount,
-                                 thisLevel->num_threads); // Warns for future use, not tested at scale
->>>>>>> 58ce2b06
                     if (thisThreadNumber < tripCount) {
                         *upper = *lower = *lower + thisThreadNumber * incr;
                     } else {
@@ -786,21 +678,12 @@
                     // TODO: We only implement below kmp_sch_static_balanced, not kmp_sch_static_greedy
                     // Those are set through KMP_SCHEDULE so we would need to look out for real code setting this
                     logger->debug("Ignores KMP_SCHEDULE variable, defaults to static balanced schedule");
-<<<<<<< HEAD
                     U32 small_chunk = tripCount / thisLevel->numThreads;
                     U32 extras = tripCount % thisLevel->numThreads;
                     *lower += incr * (thisThreadNumber * small_chunk +
                                       (thisThreadNumber < extras ? thisThreadNumber : extras));
                     *upper = *lower + small_chunk * incr - (thisThreadNumber < extras ? 0 : incr);
                     *lastIter = (thisThreadNumber == thisLevel->numThreads - 1);
-=======
-                    U32 small_chunk = tripCount / thisLevel->num_threads;
-                    U32 extras = tripCount % thisLevel->num_threads;
-                    *lower += incr * (thisThreadNumber * small_chunk +
-                                      (thisThreadNumber < extras ? thisThreadNumber : extras));
-                    *upper = *lower + small_chunk * incr - (thisThreadNumber < extras ? 0 : incr);
-                    *lastIter = (thisThreadNumber == thisLevel->num_threads - 1);
->>>>>>> 58ce2b06
                 }
 
                 *stride = tripCount;
