--- conflicted
+++ resolved
@@ -31,10 +31,6 @@
     REQUIRE(lineParts[2] == "0");
 
     float runTime = std::stof(lineParts[3]);
-<<<<<<< HEAD
-
-=======
->>>>>>> d4fa9c7c
     REQUIRE(runTime > 0);
 }
 
