#include <catch2/catch.hpp>

#include "faabric_utils.h"

#include <faabric/util/config.h>
#include <faabric/util/files.h>
#include <faabric/util/func.h>

#include <conf/FaasmConfig.h>
#include <conf/function_utils.h>
#include <storage/FileLoader.h>
#include <storage/S3Wrapper.h>

namespace tests {

class S3TestFixture
{
  public:
    S3TestFixture()
      : conf(conf::getFaasmConfig())
    {
        // Make sure the bucket exists
        s3.createBucket(conf.s3Bucket);
    };

<<<<<<< HEAD
    ~S3TestFixture() {
        s3.deleteBucket(conf.s3Bucket);
=======
    ~S3TestFixture()
    {
        s3.deleteBucket(conf.s3Bucket);

>>>>>>> d4309403
        conf.reset();
    };

  protected:
    conf::FaasmConfig& conf;
    storage::S3Wrapper s3;
};

TEST_CASE_METHOD(S3TestFixture, "Test read/write keys in bucket", "[s3]")
{
    std::string simpleData = "I am a string";
    std::string dataA("£5^Itej__\n\tFoo");
    std::string dataB("ABCDEFGH123$$$&\r*");

    std::vector<uint8_t> byteDataA = { 0, 1, 2, 3, 'c', '\\', '@', '$', '%' };
    std::vector<uint8_t> byteDataB = { 11, 99, 123, '#', '\n', '\t' };

    SECTION("Test list buckets")
    {
        std::vector<std::string> buckets = s3.listBuckets();
        std::vector<std::string> expected = { conf.s3Bucket };
        REQUIRE(buckets == expected);

        s3.deleteBucket(conf.s3Bucket);

        std::vector<std::string> bucketsAfter = s3.listBuckets();
        REQUIRE(bucketsAfter.empty());
    }

    SECTION("Test simple string read/ write")
    {
        s3.addKeyStr(conf.s3Bucket, "simple", simpleData);
        REQUIRE(s3.getKeyStr(conf.s3Bucket, "simple") == simpleData);
    }

    SECTION("Test string read/ write")
    {
        s3.addKeyStr(conf.s3Bucket, "alpha", dataA);
        s3.addKeyStr(conf.s3Bucket, "beta", dataB);

        REQUIRE(s3.getKeyStr(conf.s3Bucket, "alpha") == dataA);
        REQUIRE(s3.getKeyStr(conf.s3Bucket, "beta") == dataB);
    }

    SECTION("Test listing keys")
    {
        s3.addKeyStr(conf.s3Bucket, "alpha", dataA);
        s3.addKeyStr(conf.s3Bucket, "beta", dataB);

        std::vector<std::string> actual = s3.listKeys(conf.s3Bucket);
        std::sort(actual.begin(), actual.end());
        std::vector<std::string> expected = { "alpha", "beta" };

        REQUIRE(actual == expected);
    }

    SECTION("Test byte read/write")
    {
        s3.addKeyBytes(conf.s3Bucket, "alpha", byteDataA);
        s3.addKeyBytes(conf.s3Bucket, "beta", byteDataB);

        const std::vector<uint8_t> actualA =
          s3.getKeyBytes(conf.s3Bucket, "alpha");
        const std::vector<uint8_t> actualB =
          s3.getKeyBytes(conf.s3Bucket, "beta");

        REQUIRE(actualA == byteDataA);
        REQUIRE(actualB == byteDataB);
    }

    s3.deleteKey(conf.s3Bucket, "alpha");
    s3.deleteKey(conf.s3Bucket, "beta");
    s3.deleteKey(conf.s3Bucket, "simple");

    std::vector<std::string> actualEmpty = s3.listKeys(conf.s3Bucket);
    REQUIRE(actualEmpty.empty());
}

TEST_CASE_METHOD(S3TestFixture,
                 "Test read/write function data in bucket",
                 "[s3]")
{
    faabric::Message msg;
    msg.set_user("demo");
    msg.set_function("echo");

    // Upload wasm data
    const std::string& funcPath = conf::getFunctionFile(msg);
    const std::vector<uint8_t>& wasmBytes =
      faabric::util::readFileToBytes(funcPath);
    msg.set_inputdata(wasmBytes.data(), wasmBytes.size());

    storage::FileLoader& loader = storage::getFileLoader();
    loader.uploadFunction(msg);

    // Get the expected object data
    const std::string& objPath = conf::getFunctionObjectFile(msg);
    const std::vector<uint8_t>& objectBytes =
      faabric::util::readFileToBytes(objPath);

    // Download again
    const std::vector<uint8_t>& actualWasmBytes = loader.loadFunctionWasm(msg);
    const std::vector<uint8_t>& actualObjectBytes =
      loader.loadFunctionObjectFile(msg);
    REQUIRE(actualWasmBytes == wasmBytes);
    REQUIRE(actualObjectBytes == objectBytes);

    // Check both keys present
    std::vector<std::string> keys = s3.listKeys(conf.s3Bucket);
    REQUIRE(keys.size() == 2);

    // Download in a different thread and check for any thread-local issues
    std::thread t([&msg, &wasmBytes, &objectBytes] {
        storage::FileLoader& l = storage::getFileLoader();
        const std::vector<uint8_t>& actualWasmBytes2 = l.loadFunctionWasm(msg);
        const std::vector<uint8_t>& actualObjectBytes2 =
          l.loadFunctionObjectFile(msg);
        REQUIRE(actualWasmBytes2 == wasmBytes);
        REQUIRE(actualObjectBytes2 == objectBytes);
    });

    t.join();
}
}<|MERGE_RESOLUTION|>--- conflicted
+++ resolved
@@ -23,15 +23,8 @@
         s3.createBucket(conf.s3Bucket);
     };
 
-<<<<<<< HEAD
     ~S3TestFixture() {
         s3.deleteBucket(conf.s3Bucket);
-=======
-    ~S3TestFixture()
-    {
-        s3.deleteBucket(conf.s3Bucket);
-
->>>>>>> d4309403
         conf.reset();
     };
 
